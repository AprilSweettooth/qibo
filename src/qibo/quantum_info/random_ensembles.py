--- conflicted
+++ resolved
@@ -541,13 +541,8 @@
         rank = None
 
     if pure:
-<<<<<<< HEAD
-        state = random_statevector(dims, seed=seed, backend=backend)
-        state = np.outer(state, np.conj(state))
-=======
         state = random_statevector(dims, seed=local_state, backend=backend)
         state = np.outer(state, np.transpose(np.conj(state)))
->>>>>>> 465e88d1
     else:
         if metric in ["hilbert-schmidt", "ginibre"]:
             state = random_gaussian_matrix(
