"""Utility functions for the Quantum Information module."""

from functools import reduce
from itertools import permutations
from math import factorial
from re import finditer
from typing import Optional, Union

import numpy as np

from qibo import matrices
from qibo.backends import GlobalBackend
from qibo.config import PRECISION_TOL, raise_error


def hamming_weight(
    bitstring: Union[int, str, list, tuple], return_indexes: bool = False
):
    """Calculates the Hamming weight of a bitstring.

    The Hamming weight of a bistring is the number of :math:'1's that the bistring contains.

    Args:
<<<<<<< HEAD
        bitstring (int or str or tuple or list or ndarray): bitstring to Calculates the
=======
        bitstring (int or str or tuple or list): bitstring to calculate the
>>>>>>> b9369470
            weight, either in binary or integer representation.
        return_indexes (bool, optional): If ``True``, returns the indexes of the
            non-zero elements. Defaults to ``False``.

    Returns:
        (int or list): Hamming weight of bitstring or list of indexes of non-zero elements.
    """
    if not isinstance(return_indexes, bool):
        raise_error(
            TypeError,
            f"return_indexes must be type bool, but it is type {type(return_indexes)}",
        )

    if not isinstance(bitstring, (int, str, list, tuple, np.ndarray)):
        raise_error(
            TypeError,
            "bitstring must be either type int, list, tuple, or numpy.ndarray. "
            f"However, it is type {type(bitstring)}.",
        )

    if isinstance(bitstring, int):
        bitstring = f"{bitstring:b}"
    elif isinstance(bitstring, (list, tuple, np.ndarray)):
        bitstring = "".join([str(bit) for bit in bitstring])

    indexes = [item.start() for item in finditer("1", bitstring)]

    if return_indexes:
        return indexes

    return len(indexes)


def hamming_distance(
    bitstring_1: Union[int, str, list, tuple],
    bitstring_2: Union[int, str, list, tuple],
    return_indexes: bool = False,
):
    """Calculates the Hamming distance between two bistrings.

    This is done by calculating the Hamming weight
    (:func:`qibo.quantum_info.utils.hamming_weight`) of ``| bitstring_1 - bitstring_2 |``.

    Args:
        bitstring_1 (int or str or list or tuple): fisrt bistring.
        bitstring_2 (int or str or list or tuple): second bitstring.
        return_indexes (bool, optional): If ``True``, returns the indexes of the
            non-zero elements. Defaults to ``False``.

    Returns:
        int or list: Hamming distance or list of indexes of non-zero elements.
    """
    if not isinstance(return_indexes, bool):
        raise_error(
            TypeError,
            f"return_indexes must be type bool, but it is type {type(return_indexes)}",
        )

    if not isinstance(bitstring_1, (int, str, list, tuple)):
        raise_error(
            TypeError,
            "bitstring_1 must be either type int, list, tuple, or numpy.ndarray. "
            f"However, it is type {type(bitstring_1)}.",
        )

    if not isinstance(bitstring_2, (int, str, list, tuple)):
        raise_error(
            TypeError,
            "bitstring_2 must be either type int, list, tuple, or numpy.ndarray. "
            f"However, it is type {type(bitstring_2)}.",
        )

    if isinstance(bitstring_1, (list, tuple)):
        bitstring_1 = "".join(bitstring_1)

    if isinstance(bitstring_2, (list, tuple)):
        bitstring_2 = "".join(bitstring_2)

    nbits = max(len(bitstring_1), len(bitstring_2))

    difference = abs(int(bitstring_1, 2) - int(bitstring_2, 2))

    return hamming_weight(f"{difference:{nbits}b}", return_indexes=return_indexes)


def hadamard_transform(array, implementation: str = "fast", backend=None):
    """Calculates the (fast) Hadamard Transform :math:`\\text{HT}` of a
    :math:`2^{n}`-dimensional vector or :math:`2^{n} \\times 2^{n}` matrix :math:`A`,
    where :math:`n` is the number of qubits in the system. If :math:`A` is a vector, then

    .. math::
        \\text{HT}(A) = \\frac{1}{2^{n / 2}} \\, H^{\\otimes n} \\, A \\,

    where :math:`H` is the :class:`qibo.gates.H` gate. If :math:`A` is a matrix, then

    .. math::
        \\text{HT}(A) = \\frac{1}{2^{n}} \\, H^{\\otimes n} \\, A \\, H^{\\otimes n} \\, .

    Args:
        array (ndarray): array or matrix.
        implementation (str, optional): if ``"regular"``, it uses the straightforward
            implementation of the algorithm with computational complexity of
            :math:`\\mathcal{O}(2^{2n})` for vectors and :math:`\\mathcal{O}(2^{3n})`
            for matrices. If ``"fast"``, computational complexity is
            :math:`\\mathcal{O}(n \\, 2^{n})` in both cases.
        backend (:class:`qibo.backends.abstract.Backend`, optional): backend to be used
            in the execution. If ``None``, it uses :class:`qibo.backends.GlobalBackend`.
            Defaults to ``None``.

    Returns:
        ndarray: (Fast) Hadamard Transform of ``array``.
    """
    if backend is None:  # pragma: no cover
        backend = GlobalBackend()

    if (
        len(array.shape) not in [1, 2]
        or (len(array.shape) == 1 and np.log2(array.shape[0]).is_integer() is False)
        or (
            len(array.shape) == 2
            and (
                np.log2(array.shape[0]).is_integer() is False
                or np.log2(array.shape[1]).is_integer() is False
            )
        )
    ):
        raise_error(
            TypeError,
            f"array must have shape (2**n,) or (2**n, 2**n), but it has shape {array.shape}.",
        )

    if isinstance(implementation, str) is False:
        raise_error(
            TypeError,
            f"implementation must be type str, but it is type {type(implementation)}.",
        )

    if implementation not in ["fast", "regular"]:
        raise_error(
            ValueError,
            f"implementation must be either `regular` or `fast`, but it is {implementation}.",
        )

    if implementation == "regular":
        nqubits = int(np.log2(array.shape[0]))
        hadamards = np.real(reduce(np.kron, [matrices.H] * nqubits))
        hadamards /= 2 ** (nqubits / 2)
        hadamards = backend.cast(hadamards, dtype=hadamards.dtype)

        array = hadamards @ array

        if len(array.shape) == 2:
            array = array @ hadamards

        return array

    array = _hadamard_transform_1d(array)

    if len(array.shape) == 2:
        array = _hadamard_transform_1d(np.transpose(array))
        array = np.transpose(array)

    # needed for the tensorflow backend
    array = backend.cast(array, dtype=array.dtype)

    return array


def shannon_entropy(probability_array, base: float = 2, backend=None):
    """Calculates the Shannon entropy of a probability array :math:`\\mathbf{p}`, which is given by

    .. math::
        H(\\mathbf{p}) = - \\sum_{k = 0}^{d^{2} - 1} \\, p_{k} \\, \\log_{b}(p_{k}) \\, ,

    where :math:`d = \\text{dim}(\\mathcal{H})` is the dimension of the
    Hilbert space :math:`\\mathcal{H}`, :math:`b` is the log base (default 2),
    and :math:`0 \\log_{b}(0) \\equiv 0`.

    Args:
        probability_array (ndarray or list): a probability array :math:`\\mathbf{p}`.
        base (float): the base of the log. Defaults to  :math:`2`.
        backend (:class:`qibo.backends.abstract.Backend`, optional): backend to be used
            in the execution. If ``None``, it uses :class:`qibo.backends.GlobalBackend`.
            Defaults to ``None``.

    Returns:
        (float): The Shannon entropy :math:`H(\\mathcal{p})`.
    """
    if backend is None:  # pragma: no cover
        backend = GlobalBackend()

    if isinstance(probability_array, list):
        probability_array = backend.cast(probability_array, dtype=np.float64)

    if base <= 0:
        raise_error(ValueError, "log base must be non-negative.")

    if len(probability_array.shape) != 1:
        raise_error(
            TypeError,
            f"Probability array must have dims (k,) but it has {probability_array.shape}.",
        )

    if len(probability_array) == 0:
        raise_error(TypeError, "Empty array.")

    if any(probability_array < 0) or any(probability_array > 1.0):
        raise_error(
            ValueError,
            "All elements of the probability array must be between 0. and 1..",
        )

    if np.abs(np.sum(probability_array) - 1.0) > PRECISION_TOL:
        raise_error(ValueError, "Probability array must sum to 1.")

    if base == 2:
        log_prob = np.where(probability_array != 0.0, np.log2(probability_array), 0.0)
    elif base == 10:
        log_prob = np.where(probability_array != 0, np.log10(probability_array), 0.0)
    elif base == np.e:
        log_prob = np.where(probability_array != 0, np.log(probability_array), 0.0)
    else:
        log_prob = np.where(
            probability_array != 0, np.log(probability_array) / np.log(base), 0.0
        )

    entropy = -np.sum(probability_array * log_prob)

    # absolute value if entropy == 0.0 to avoid returning -0.0
    entropy = np.abs(entropy) if entropy == 0.0 else entropy

    return complex(entropy).real


def total_variation_distance(
    prob_dist_p, prob_dist_q, validate: bool = False, backend=None
):
    """Calculates the Total Variation (TV) distance between two discrete probability distributions.

    For probabilities :math:`\\mathbf{p}` and :math:`\\mathbf{q}`, it is defined as

    ..math::
        d_{\\text{TV}}(\\mathbf{p} \\, , \\, \\mathbf{q}) = \\frac{1}{2}
            \\, \\| \\mathbf{p} - \\mathbf{q} \\|_{1} \\, ,

    where :math:`\\| \\cdot \\|_{1}` is the :math:`\\mathcal{l}_{1}`-norm.

    Args:
        prob_dist_p (ndarray or list): discrete probability distribution :math:`p`.
        prob_dist_q (ndarray or list): discrete probability distribution :math:`q`.
        validate (bool, optional): If ``True``, checks if :math:`p` and :math:`q` are proper
            probability distributions. Defaults to ``False``.
        backend (:class:`qibo.backends.abstract.Backend`, optional): backend to be
            used in the execution. If ``None``, it uses
            :class:`qibo.backends.GlobalBackend`. Defaults to ``None``.

    Returns:
        float: Total variation distance between :math:`\\mathbf{p}` and :math:`\\mathbf{q}`.
    """
    if backend is None:  # pragma: no cover
        backend = GlobalBackend()

    if isinstance(prob_dist_p, list):
        prob_dist_p = backend.cast(prob_dist_p, dtype=np.float64)
    if isinstance(prob_dist_q, list):
        prob_dist_q = backend.cast(prob_dist_q, dtype=np.float64)

    if (len(prob_dist_p.shape) != 1) or (len(prob_dist_q.shape) != 1):
        raise_error(
            TypeError,
            "Probability arrays must have dims (k,) but have "
            + f"dims {prob_dist_p.shape} and {prob_dist_q.shape}.",
        )

    if (len(prob_dist_p) == 0) or (len(prob_dist_q) == 0):
        raise_error(TypeError, "At least one of the arrays is empty.")

    if validate:
        if (any(prob_dist_p < 0) or any(prob_dist_p > 1.0)) or (
            any(prob_dist_q < 0) or any(prob_dist_q > 1.0)
        ):
            raise_error(
                ValueError,
                "All elements of the probability array must be between 0. and 1..",
            )
        if np.abs(np.sum(prob_dist_p) - 1.0) > PRECISION_TOL:
            raise_error(ValueError, "First probability array must sum to 1.")

        if np.abs(np.sum(prob_dist_q) - 1.0) > PRECISION_TOL:
            raise_error(ValueError, "Second probability array must sum to 1.")

    total_variation = 0.5 * np.sum(np.abs(prob_dist_p - prob_dist_q))

    return total_variation


def hellinger_distance(prob_dist_p, prob_dist_q, validate: bool = False, backend=None):
    """Calculates the Hellinger distance :math:`H` between two discrete probability distributions.

    For probabilities :math:`\\mathbf{p}` and :math:`\\mathbf{q}`, it is defined as

    .. math::
        H(\\mathbf{p} \\, , \\, \\mathbf{q}) = \\frac{1}{\\sqrt{2}} \\, \\|
            \\sqrt{\\mathbf{p}} - \\sqrt{\\mathbf{q}} \\|_{2}

    where :math:`\\|\\cdot\\|_{2}` is the Euclidean norm.

    Args:
        prob_dist_p (ndarray or list): discrete probability distribution :math:`p`.
        prob_dist_q (ndarray or list): discrete probability distribution :math:`q`.
        validate (bool, optional): If ``True``, checks if :math:`p` and :math:`q` are proper
            probability distributions. Defaults to ``False``.
        backend (:class:`qibo.backends.abstract.Backend`, optional): backend to be
            used in the execution. If ``None``, it uses
            :class:`qibo.backends.GlobalBackend`. Defaults to ``None``.

    Returns:
        (float): Hellinger distance :math:`H(p, q)`.
    """
    if backend is None:  # pragma: no cover
        backend = GlobalBackend()

    if isinstance(prob_dist_p, list):
        prob_dist_p = backend.cast(prob_dist_p, dtype=np.float64)
    if isinstance(prob_dist_q, list):
        prob_dist_q = backend.cast(prob_dist_q, dtype=np.float64)

    if (len(prob_dist_p.shape) != 1) or (len(prob_dist_q.shape) != 1):
        raise_error(
            TypeError,
            "Probability arrays must have dims (k,) but have "
            + f"dims {prob_dist_p.shape} and {prob_dist_q.shape}.",
        )

    if (len(prob_dist_p) == 0) or (len(prob_dist_q) == 0):
        raise_error(TypeError, "At least one of the arrays is empty.")

    if validate:
        if (any(prob_dist_p < 0) or any(prob_dist_p > 1.0)) or (
            any(prob_dist_q < 0) or any(prob_dist_q > 1.0)
        ):
            raise_error(
                ValueError,
                "All elements of the probability array must be between 0. and 1..",
            )
        if np.abs(np.sum(prob_dist_p) - 1.0) > PRECISION_TOL:
            raise_error(ValueError, "First probability array must sum to 1.")

        if np.abs(np.sum(prob_dist_q) - 1.0) > PRECISION_TOL:
            raise_error(ValueError, "Second probability array must sum to 1.")

    distance = float(
        backend.calculate_norm(np.sqrt(prob_dist_p) - np.sqrt(prob_dist_q)) / np.sqrt(2)
    )

    return distance


def hellinger_fidelity(prob_dist_p, prob_dist_q, validate: bool = False, backend=None):
    """Calculates the Hellinger fidelity between two discrete probability distributions.

    For probabilities :math:`p` and :math:`q`, the fidelity is defined as

    ..math::
        (1 - H^{2}(p, q))^{2} \\, ,

    where :math:`H(p, q)` is the Hellinger distance
    (:func:`qibo.quantum_info.utils.hellinger_distance`).

    Args:
        prob_dist_p (ndarray or list): discrete probability distribution :math:`p`.
        prob_dist_q (ndarray or list): discrete probability distribution :math:`q`.
        validate (bool, optional): if True, checks if :math:`p` and :math:`q` are proper
            probability distributions. Default: False.
        backend (:class:`qibo.backends.abstract.Backend`, optional): backend to be
            used in the execution. If ``None``, it uses
            :class:`qibo.backends.GlobalBackend`. Defaults to ``None``.

    Returns:
        (float): Hellinger fidelity.

    """
    distance = hellinger_distance(prob_dist_p, prob_dist_q, validate, backend=backend)

    return (1 - distance**2) ** 2


def haar_integral(
    nqubits: int,
    power_t: int,
    samples: Optional[int] = None,
    backend=None,
):
    """Returns the integral over pure states over the Haar measure.

    .. math::
        \\int_{\\text{Haar}} d\\psi \\, \\left(|\\psi\\rangle\\right.\\left.
            \\langle\\psi|\\right)^{\\otimes t}

    Args:
        nqubits (int): Number of qubits.
        power_t (int): power that defines the :math:`t`-design.
        samples (int, optional): If ``None``, estimated the integral exactly.
            Otherwise, number of samples to estimate the integral via sampling.
            Defaults to ``None``.
        backend (:class:`qibo.backends.abstract.Backend`, optional): backend to be
            used in the execution. If ``None``, it uses
            :class:`qibo.backends.GlobalBackend`. Defaults to ``None``.

    Returns:
        array: Estimation of the Haar integral.

    .. note::
        The ``exact=True`` method is implemented using Lemma 34 of
        `Kliesch and Roth (2020) <https://arxiv.org/abs/2010.05925>`_.
    """

    if isinstance(nqubits, int) is False:
        raise_error(
            TypeError, f"nqubits must be type int, but it is type {type(nqubits)}."
        )

    if isinstance(power_t, int) is False:
        raise_error(
            TypeError, f"power_t must be type int, but it is type {type(power_t)}."
        )

    if samples is not None and isinstance(samples, int) is False:
        raise_error(
            TypeError, f"samples must be type int, but it is type {type(samples)}."
        )

    if backend is None:  # pragma: no cover
        backend = GlobalBackend()

    dim = 2**nqubits

    if samples is not None:
        from qibo.quantum_info.random_ensembles import (  # pylint: disable=C0415
            random_statevector,
        )

        rand_unit_density = np.zeros((dim**power_t, dim**power_t), dtype=complex)
        rand_unit_density = backend.cast(
            rand_unit_density, dtype=rand_unit_density.dtype
        )
        for _ in range(samples):
            haar_state = np.reshape(
                random_statevector(dim, haar=True, backend=backend), (-1, 1)
            )

            rho = haar_state @ np.conj(np.transpose(haar_state))

            rand_unit_density += reduce(np.kron, [rho] * power_t)

        integral = rand_unit_density / samples

        return integral

    normalization = factorial(dim - 1) / factorial(dim - 1 + power_t)

    permutations_list = list(permutations(np.arange(power_t) + power_t))
    permutations_list = [
        tuple(np.arange(power_t)) + indices for indices in permutations_list
    ]

    identity = np.eye(dim**power_t, dtype=float)
    identity = backend.cast(identity, dtype=identity.dtype)
    identity = np.reshape(identity, (dim,) * (2 * power_t))

    integral = np.zeros((dim**power_t, dim**power_t), dtype=float)
    integral = backend.cast(integral, dtype=integral.dtype)
    for indices in permutations_list:
        integral += np.reshape(np.transpose(identity, indices), (-1, dim**power_t))
    integral *= normalization

    return integral


def pqc_integral(circuit, power_t: int, samples: int, backend=None):
    """Returns the integral over pure states generated by uniformly sampling
    in the parameter space described by a parameterized circuit.

    .. math::
        \\int_{\\Theta} d\\psi \\, \\left(|\\psi_{\\theta}\\rangle\\right.\\left.
            \\langle\\psi_{\\theta}|\\right)^{\\otimes t}

    Args:
        circuit (:class:`qibo.models.Circuit`): Parametrized circuit.
        power_t (int): power that defines the :math:`t`-design.
        samples (int): number of samples to estimate the integral.
        backend (:class:`qibo.backends.abstract.Backend`, optional): backend to be
            used in the execution. If ``None``, it uses
            :class:`qibo.backends.GlobalBackend`. Defaults to ``None``.

    Returns:
        ndarray: Estimation of the integral.
    """

    if isinstance(power_t, int) is False:
        raise_error(
            TypeError, f"power_t must be type int, but it is type {type(power_t)}."
        )

    if isinstance(samples, int) is False:
        raise_error(
            TypeError, f"samples must be type int, but it is type {type(samples)}."
        )

    if backend is None:  # pragma: no cover
        backend = GlobalBackend()

    circuit.density_matrix = True
    dim = 2**circuit.nqubits

    rand_unit_density = np.zeros((dim**power_t, dim**power_t), dtype=complex)
    rand_unit_density = backend.cast(rand_unit_density, dtype=rand_unit_density.dtype)
    for _ in range(samples):
        params = np.random.uniform(-np.pi, np.pi, circuit.trainable_gates.nparams)
        circuit.set_parameters(params)

        rho = backend.execute_circuit(circuit).state()

        rand_unit_density += reduce(np.kron, [rho] * power_t)

    integral = rand_unit_density / samples

    return integral


def _hadamard_transform_1d(array):
    # necessary because of tf.EagerTensor
    # does not accept item assignment
    array_copied = np.copy(array)

    indexes = [2**k for k in range(int(np.log2(len(array_copied))))]
    for index in indexes:
        for k in range(0, len(array_copied), 2 * index):
            for j in range(k, k + index):
                # copy necessary because of cupy backend
                elem_1 = np.copy(array_copied[j])
                elem_2 = np.copy(array_copied[j + index])
                array_copied[j] = elem_1 + elem_2
                array_copied[j + index] = elem_1 - elem_2
        array_copied /= 2.0

    return array_copied<|MERGE_RESOLUTION|>--- conflicted
+++ resolved
@@ -21,11 +21,7 @@
     The Hamming weight of a bistring is the number of :math:'1's that the bistring contains.
 
     Args:
-<<<<<<< HEAD
-        bitstring (int or str or tuple or list or ndarray): bitstring to Calculates the
-=======
         bitstring (int or str or tuple or list): bitstring to calculate the
->>>>>>> b9369470
             weight, either in binary or integer representation.
         return_indexes (bool, optional): If ``True``, returns the indexes of the
             non-zero elements. Defaults to ``False``.
