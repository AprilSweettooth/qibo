import math
from copy import deepcopy
from functools import partial
from typing import Optional
<<<<<<< HEAD
from enum import Enum, auto
from qibo.models.dbi.double_bracket import DoubleBracketCost
from qibo.models.dbi.utils import off_diagonal_norm_polynomial_expansion_coef, least_squares_polynomial_expansion_coef, energy_fluctuation_polynomial_expansion_coef
=======
>>>>>>> 573b6c9a

import hyperopt
import numpy as np

from qibo.models.dbi.double_bracket import DoubleBracketCost

error = 1e-3


def grid_search_step(
    dbi_object,
    step_min: float = 1e-5,
    step_max: float = 1,
    num_evals: int = 100,
    space: Optional[np.array] = None,
    d: Optional[np.array] = None,
):
    """
    Greedy optimization of the iteration step.

    Args:
        step_min: lower bound of the search grid;
        step_max: upper bound of the search grid;
        mnum_evals: number of iterations between step_min and step_max;
        d: diagonal operator for generating double-bracket iterations.

    Returns:
        (float): optimized best iteration step (minimizing off-diagonal norm).
    """
    if space is None:
        space = np.linspace(step_min, step_max, num_evals)

    if d is None:
        d = dbi_object.diagonal_h_matrix

    loss_list = [dbi_object.loss(step, d=d) for step in space]

    idx_max_loss = np.argmin(loss_list)
    return space[idx_max_loss]


def hyperopt_step(
    dbi_object,
    step_min: float = 1e-5,
    step_max: float = 1,
    max_evals: int = 500,
    space: callable = None,
    optimizer: callable = None,
    look_ahead: int = 1,
    d: Optional[np.array] = None,
):
    """
    Optimize iteration step using hyperopt.

    Args:
        step_min: lower bound of the search grid;
        step_max: upper bound of the search grid;
        max_evals: maximum number of iterations done by the hyperoptimizer;
        space: see hyperopt.hp possibilities;
        optimizer: see hyperopt algorithms;
        look_ahead: number of iteration steps to compute the loss function;
        d: diagonal operator for generating double-bracket iterations.

    Returns:
        (float): optimized best iteration step (minimizing loss function).
    """
    if space is None:
        space = hyperopt.hp.uniform
    if optimizer is None:
        optimizer = hyperopt.tpe
    if d is None:
        d = dbi_object.diagonal_h_matrix

    space = space("step", step_min, step_max)

    best = hyperopt.fmin(
        fn=partial(dbi_object.loss, d=d, look_ahead=look_ahead),
        space=space,
        algo=optimizer.suggest,
        max_evals=max_evals,
    )
    return best["step"]


def polynomial_step(
    dbi_object,
    n: int = 2,
    n_max: int = 5,
    d: np.array = None,
    coef: Optional[list] = None,
    cost: DoubleBracketCost = None,
):
    r"""
    Optimizes iteration step by solving the n_th order polynomial expansion of the loss function.
    e.g. $n=2$: $2\Trace(\sigma(\Gamma_1 + s\Gamma_2 + s^2/2\Gamma_3)\sigma(\Gamma_0 + s\Gamma_1 + s^2/2\Gamma_2))
    Args:
        n (int, optional): the order to which the loss function is expanded. Defaults to 4.
        n_max (int, optional): maximum order allowed for recurring calls of `polynomial_step`. Defaults to 5.
        d (np.array, optional): diagonal operator, default as $\delta(H)$.
        backup_scheduling (`DoubleBracketScheduling`): the scheduling method to use in case no real positive roots are found.
    """
    if cost is None:
        cost = dbi_object.cost

    if d is None:
        d = dbi_object.diagonal_h_matrix

    if n > n_max:
        raise ValueError(
            "No solution can be found with polynomial approximation. Increase `n_max` or use other scheduling methods."
        )
    if coef is None:
        if cost is DoubleBracketCost.off_diagonal_norm:
            coef = off_diagonal_norm_polynomial_expansion_coef(dbi_object, d, n)
        elif cost is DoubleBracketCost.least_squares:
            coef = least_squares_polynomial_expansion_coef(dbi_object, d, n)
        elif cost is DoubleBracketCost.energy_fluctuation:
            coef = energy_fluctuation_polynomial_expansion_coef(
                dbi_object, d, n, dbi_object.state
            )
        else:
            raise ValueError(f"Cost function {cost} not recognized.")

    roots = np.roots(coef)
    real_positive_roots = [
        np.real(root) for root in roots if np.imag(root) < error and np.real(root) > 0
    ]
    # solution exists, return minimum s
    if len(real_positive_roots) > 0:
        sol = min(real_positive_roots)
        for s in real_positive_roots:
            if dbi_object.loss(s, d) < dbi_object.loss(sol, d):
                sol = s
        return sol
    # solution does not exist, return None
    else:
        return None
<<<<<<< HEAD
=======


def d_ansatz(params, type="Full"):
    r"""
    Creates the $D$ operator for the double-bracket iteration ansatz depending on the type of parameterization.
    Args:
        params(np.array): parameters for the ansatz.
        type(str): type of parameterization, 'Full' or 'Pauli'
        (Full being each entry parametrized and Pauli being a linear combination of Z_i matrix).
    """

    if type == "Full":
        d = np.zeros((len(params), len(params)))
        for i in range(len(params)):
            d[i, i] = params[i]

    if type == "Pauli":
        d = np.zeros((2 ** len(params), 2 ** len(params)))
        z = np.array([[1, 0], [0, -1]])
        for i in range(len(params)):
            i1 = np.eye(2**i)
            i2 = np.eye(2 ** (len(params) - i - 1))
            d += params[i] * np.kron(i1, np.kron(z, i2))

    return d


def off_diagonal_norm_polynomial_expansion_coef(dbi_object, d, n):
    if d is None:
        d = dbi_object.diagonal_h_matrix
    # generate Gamma's where $\Gamma_{k+1}=[W, \Gamma_{k}], $\Gamma_0=H

    gamma_list = dbi_object.generate_Gamma_list(n + 2, d)
    sigma_Gamma_list = list(map(dbi_object.sigma, gamma_list))
    exp_list = np.array([1 / math.factorial(k) for k in range(n + 1)])
    # coefficients for rotation with [W,H] and H
    c1 = exp_list.reshape((-1, 1, 1)) * sigma_Gamma_list[1:]
    c2 = exp_list.reshape((-1, 1, 1)) * sigma_Gamma_list[:-1]
    # product coefficient
    trace_coefficients = [0] * (2 * n + 1)
    for k in range(n + 1):
        for j in range(n + 1):
            power = k + j
            product_matrix = c1[k] @ c2[j]
            trace_coefficients[power] += 2 * np.trace(product_matrix)
    # coefficients from high to low (n:0)
    coef = list(reversed(trace_coefficients[: n + 1]))
    return coef


def least_squares_polynomial_expansion_coef(dbi_object, d: np.array = None, n: int = 3):
    if d is None:
        d = dbi_object.diagonal_h_matrix
    # generate Gamma's where $\Gamma_{k+1}=[W, \Gamma_{k}], $\Gamma_0=H
    gamma_list = dbi_object.generate_Gamma_list(n + 1, d)
    exp_list = np.array([1 / math.factorial(k) for k in range(n + 1)])
    # coefficients
    coef = np.empty(n)
    for i in range(n):
        coef[i] = np.real(exp_list[i] * np.trace(d @ gamma_list[i + 1]))
    coef = list(reversed(coef))
    return coef


# TODO: add a general expansion formula not stopping at 3rd order
def energy_fluctuation_polynomial_expansion_coef(
    dbi_object, d: np.array = None, n: int = 3, state=0
):
    if d is None:
        d = dbi_object.diagonal_h_matrix
    # generate Gamma's where $\Gamma_{k+1}=[W, \Gamma_{k}], $\Gamma_0=H
    gamma_list = dbi_object.generate_Gamma_list(n + 1, d)
    # coefficients
    coef = np.empty(3)
    coef[0] = np.real(2 * covariance(gamma_list[0], gamma_list[1], state))
    coef[1] = np.real(2 * variance(gamma_list[1], state))
    coef[2] = np.real(
        covariance(gamma_list[0], gamma_list[3], state)
        + 3 * covariance(gamma_list[1], gamma_list[2], state)
    )
    coef = list(reversed(coef))
    return coef


# D GRADIENTS
def dGamma_diDiagonal(d, h, n, i, dGamma, gamma_list):
    r"""
    Gradient of the nth gamma operator with respect to the ith diagonal elements of D.
    Args:
        d(np.array): D operator.
        h(np.array): Hamiltonian.
        n(int): nth Gamma operator.
        i(int): Index of the diagonal element of D.
        dGamma(list): List of the n-1 derivatives of the gamma operators (better to keep them in memory than to calculate at each iteration).
        gamma_list(list): List of the n gamma operators.
    Returns:
        (float): Derivative of the nth gamma operator with respect to the ith diagonal elements of D.
    """
    dD_di = np.zeros(d.shape)
    dD_di[i, i] = 1
    dW_di = commutator(commutator(dD_di, h), gamma_list[n - 1])
    w = commutator(d, h)
    return dW_di + commutator(w, dGamma[-1])


def dpolynomial_diDiagonal(dbi_object, d, h, i):
    r"""
    Gradient of the polynomial expansion with respect to the ith diagonal elements of D.
    Args:
        dbi_object(DoubleBracketIteration): DoubleBracketIteration object.
        d(np.array): D operator.
        h(np.array): Hamiltonian.
        i(int): Index of the diagonal element of D.
    Returns:
        derivative(float): Derivative of the polynomial expansion with respect to the ith diagonal elements of D.
    """
    derivative = 0
    s = polynomial_step(dbi_object, n=3, d=d)
    dD_di = np.zeros(d.shape)
    gamma_list = dbi_object.generate_Gamma_list(4, d)
    dD_di[i, i] = 1
    dGamma = [commutator(dD_di, h)]
    derivative += np.real(
        np.trace(gamma_list[0] @ dD_di)
        + np.trace(dGamma[0] @ d + gamma_list[1] @ dD_di) * s
    )
    for n in range(2, 4):
        dGamma.append(dGamma_diDiagonal(d, h, n, i, dGamma, gamma_list))
        derivative += np.real(
            np.trace(dGamma[-1] @ d + gamma_list[n] @ dD_di) * s**n / math.factorial(n)
        )

    return derivative


def gradientDiagonalEntries(
    dbi_object, params, h, analytic=True, ansatz="Full", delta=1e-4
):
    r"""
    Gradient of the DBI with respect to the parametrization of D. If analytic is True, the analytical gradient of the polynomial expansion of the DBI is used.
    Args:
        dbi_object(DoubleBracketIteration): DoubleBracketIteration object.
        params(np.array): Parameters for the ansatz (note that the dimension must be 2**nqubits for full ansazt and nqubits for Pauli ansatz).
        h(np.array): Hamiltonian.
        analytic(bool): If True, the gradient is calculated analytically, otherwise numerically.
        ansatz(str): Ansatz used for the D operator. Options are 'Full' and 'Pauli'.
        delta(float): Step size for numerical gradient.
    Returns:
        grad(np.array): Gradient of the D operator.
    """

    grad = np.zeros(len(params))
    d = d_ansatz(params, ansatz)
    if analytic == True:
        for i in range(len(params)):
            derivative = dpolynomial_diDiagonal(dbi_object, d, h, i)
            grad[i] = d[i, i] - derivative
    else:
        for i in range(len(params)):
            params_new = deepcopy(params)
            params_new[i] += delta
            d_new = d_ansatz(params_new, ansatz)
            grad[i] = (
                dbi_object.least_squares(d_new) - dbi_object.least_squares(d)
            ) / delta
    return grad


def gradient_descent(
    dbi_object, params, iterations, lr=1e-2, analytic=True, ansatz="Full"
):
    r"""
    Optimizes the D operator using gradient descent evaluated at the at the rotaion angle found using the polynomial expansion.
    Args:
        dbi_object(DoubleBracketIteration): DoubleBracketIteration object.
        params(np.array): Initial parameters for the ansatz (note that the dimension must be 2**nqubits for full ansazt and nqubits for Pauli ansatz).
        iterations(int): Number of gradient descent iterations.
        lr(float): Learning rate.
        analytic(bool): If True, the gradient is calculated analytically, otherwise numerically.
        ansatz(str): Ansatz used for the D operator. Options are 'Full' and 'Pauli'.
    Returns:
        d(np.array): Optimized D operator.
        loss(np.array): Loss function evaluated at each iteration.
        grad(np.array): Gradient evaluated at each iteration.
        params_hist(np.array): Parameters evaluated at each iteration.
    """

    h = dbi_object.h.matrix
    d = d_ansatz(params, ansatz)
    loss = np.zeros(iterations + 1)
    grad = np.zeros((iterations, len(params)))
    dbi_new = deepcopy(dbi_object)
    s = polynomial_step(dbi_object, n=3, d=d)
    dbi_new(s, d=d)
    loss[0] = dbi_new.least_squares(d)
    params_hist = np.empty((len(params), iterations + 1))
    params_hist[:, 0] = params

    for i in range(iterations):
        dbi_new = deepcopy(dbi_object)
        grad[i, :] = gradientDiagonalEntries(
            dbi_object, params, h, analytic=analytic, ansatz=ansatz
        )
        for j in range(len(params)):
            params[j] = params[j] - lr * grad[i, j]
        d = d_ansatz(params, ansatz)
        s = polynomial_step(dbi_object, n=3, d=d)
        dbi_new(s, d=d)
        loss[i + 1] = dbi_new.least_squares(d)
        params_hist[:, i + 1] = params

    return d, loss, grad, params_hist
>>>>>>> 573b6c9a
<|MERGE_RESOLUTION|>--- conflicted
+++ resolved
@@ -2,12 +2,9 @@
 from copy import deepcopy
 from functools import partial
 from typing import Optional
-<<<<<<< HEAD
 from enum import Enum, auto
 from qibo.models.dbi.double_bracket import DoubleBracketCost
 from qibo.models.dbi.utils import off_diagonal_norm_polynomial_expansion_coef, least_squares_polynomial_expansion_coef, energy_fluctuation_polynomial_expansion_coef
-=======
->>>>>>> 573b6c9a
 
 import hyperopt
 import numpy as np
@@ -145,218 +142,3 @@
     # solution does not exist, return None
     else:
         return None
-<<<<<<< HEAD
-=======
-
-
-def d_ansatz(params, type="Full"):
-    r"""
-    Creates the $D$ operator for the double-bracket iteration ansatz depending on the type of parameterization.
-    Args:
-        params(np.array): parameters for the ansatz.
-        type(str): type of parameterization, 'Full' or 'Pauli'
-        (Full being each entry parametrized and Pauli being a linear combination of Z_i matrix).
-    """
-
-    if type == "Full":
-        d = np.zeros((len(params), len(params)))
-        for i in range(len(params)):
-            d[i, i] = params[i]
-
-    if type == "Pauli":
-        d = np.zeros((2 ** len(params), 2 ** len(params)))
-        z = np.array([[1, 0], [0, -1]])
-        for i in range(len(params)):
-            i1 = np.eye(2**i)
-            i2 = np.eye(2 ** (len(params) - i - 1))
-            d += params[i] * np.kron(i1, np.kron(z, i2))
-
-    return d
-
-
-def off_diagonal_norm_polynomial_expansion_coef(dbi_object, d, n):
-    if d is None:
-        d = dbi_object.diagonal_h_matrix
-    # generate Gamma's where $\Gamma_{k+1}=[W, \Gamma_{k}], $\Gamma_0=H
-
-    gamma_list = dbi_object.generate_Gamma_list(n + 2, d)
-    sigma_Gamma_list = list(map(dbi_object.sigma, gamma_list))
-    exp_list = np.array([1 / math.factorial(k) for k in range(n + 1)])
-    # coefficients for rotation with [W,H] and H
-    c1 = exp_list.reshape((-1, 1, 1)) * sigma_Gamma_list[1:]
-    c2 = exp_list.reshape((-1, 1, 1)) * sigma_Gamma_list[:-1]
-    # product coefficient
-    trace_coefficients = [0] * (2 * n + 1)
-    for k in range(n + 1):
-        for j in range(n + 1):
-            power = k + j
-            product_matrix = c1[k] @ c2[j]
-            trace_coefficients[power] += 2 * np.trace(product_matrix)
-    # coefficients from high to low (n:0)
-    coef = list(reversed(trace_coefficients[: n + 1]))
-    return coef
-
-
-def least_squares_polynomial_expansion_coef(dbi_object, d: np.array = None, n: int = 3):
-    if d is None:
-        d = dbi_object.diagonal_h_matrix
-    # generate Gamma's where $\Gamma_{k+1}=[W, \Gamma_{k}], $\Gamma_0=H
-    gamma_list = dbi_object.generate_Gamma_list(n + 1, d)
-    exp_list = np.array([1 / math.factorial(k) for k in range(n + 1)])
-    # coefficients
-    coef = np.empty(n)
-    for i in range(n):
-        coef[i] = np.real(exp_list[i] * np.trace(d @ gamma_list[i + 1]))
-    coef = list(reversed(coef))
-    return coef
-
-
-# TODO: add a general expansion formula not stopping at 3rd order
-def energy_fluctuation_polynomial_expansion_coef(
-    dbi_object, d: np.array = None, n: int = 3, state=0
-):
-    if d is None:
-        d = dbi_object.diagonal_h_matrix
-    # generate Gamma's where $\Gamma_{k+1}=[W, \Gamma_{k}], $\Gamma_0=H
-    gamma_list = dbi_object.generate_Gamma_list(n + 1, d)
-    # coefficients
-    coef = np.empty(3)
-    coef[0] = np.real(2 * covariance(gamma_list[0], gamma_list[1], state))
-    coef[1] = np.real(2 * variance(gamma_list[1], state))
-    coef[2] = np.real(
-        covariance(gamma_list[0], gamma_list[3], state)
-        + 3 * covariance(gamma_list[1], gamma_list[2], state)
-    )
-    coef = list(reversed(coef))
-    return coef
-
-
-# D GRADIENTS
-def dGamma_diDiagonal(d, h, n, i, dGamma, gamma_list):
-    r"""
-    Gradient of the nth gamma operator with respect to the ith diagonal elements of D.
-    Args:
-        d(np.array): D operator.
-        h(np.array): Hamiltonian.
-        n(int): nth Gamma operator.
-        i(int): Index of the diagonal element of D.
-        dGamma(list): List of the n-1 derivatives of the gamma operators (better to keep them in memory than to calculate at each iteration).
-        gamma_list(list): List of the n gamma operators.
-    Returns:
-        (float): Derivative of the nth gamma operator with respect to the ith diagonal elements of D.
-    """
-    dD_di = np.zeros(d.shape)
-    dD_di[i, i] = 1
-    dW_di = commutator(commutator(dD_di, h), gamma_list[n - 1])
-    w = commutator(d, h)
-    return dW_di + commutator(w, dGamma[-1])
-
-
-def dpolynomial_diDiagonal(dbi_object, d, h, i):
-    r"""
-    Gradient of the polynomial expansion with respect to the ith diagonal elements of D.
-    Args:
-        dbi_object(DoubleBracketIteration): DoubleBracketIteration object.
-        d(np.array): D operator.
-        h(np.array): Hamiltonian.
-        i(int): Index of the diagonal element of D.
-    Returns:
-        derivative(float): Derivative of the polynomial expansion with respect to the ith diagonal elements of D.
-    """
-    derivative = 0
-    s = polynomial_step(dbi_object, n=3, d=d)
-    dD_di = np.zeros(d.shape)
-    gamma_list = dbi_object.generate_Gamma_list(4, d)
-    dD_di[i, i] = 1
-    dGamma = [commutator(dD_di, h)]
-    derivative += np.real(
-        np.trace(gamma_list[0] @ dD_di)
-        + np.trace(dGamma[0] @ d + gamma_list[1] @ dD_di) * s
-    )
-    for n in range(2, 4):
-        dGamma.append(dGamma_diDiagonal(d, h, n, i, dGamma, gamma_list))
-        derivative += np.real(
-            np.trace(dGamma[-1] @ d + gamma_list[n] @ dD_di) * s**n / math.factorial(n)
-        )
-
-    return derivative
-
-
-def gradientDiagonalEntries(
-    dbi_object, params, h, analytic=True, ansatz="Full", delta=1e-4
-):
-    r"""
-    Gradient of the DBI with respect to the parametrization of D. If analytic is True, the analytical gradient of the polynomial expansion of the DBI is used.
-    Args:
-        dbi_object(DoubleBracketIteration): DoubleBracketIteration object.
-        params(np.array): Parameters for the ansatz (note that the dimension must be 2**nqubits for full ansazt and nqubits for Pauli ansatz).
-        h(np.array): Hamiltonian.
-        analytic(bool): If True, the gradient is calculated analytically, otherwise numerically.
-        ansatz(str): Ansatz used for the D operator. Options are 'Full' and 'Pauli'.
-        delta(float): Step size for numerical gradient.
-    Returns:
-        grad(np.array): Gradient of the D operator.
-    """
-
-    grad = np.zeros(len(params))
-    d = d_ansatz(params, ansatz)
-    if analytic == True:
-        for i in range(len(params)):
-            derivative = dpolynomial_diDiagonal(dbi_object, d, h, i)
-            grad[i] = d[i, i] - derivative
-    else:
-        for i in range(len(params)):
-            params_new = deepcopy(params)
-            params_new[i] += delta
-            d_new = d_ansatz(params_new, ansatz)
-            grad[i] = (
-                dbi_object.least_squares(d_new) - dbi_object.least_squares(d)
-            ) / delta
-    return grad
-
-
-def gradient_descent(
-    dbi_object, params, iterations, lr=1e-2, analytic=True, ansatz="Full"
-):
-    r"""
-    Optimizes the D operator using gradient descent evaluated at the at the rotaion angle found using the polynomial expansion.
-    Args:
-        dbi_object(DoubleBracketIteration): DoubleBracketIteration object.
-        params(np.array): Initial parameters for the ansatz (note that the dimension must be 2**nqubits for full ansazt and nqubits for Pauli ansatz).
-        iterations(int): Number of gradient descent iterations.
-        lr(float): Learning rate.
-        analytic(bool): If True, the gradient is calculated analytically, otherwise numerically.
-        ansatz(str): Ansatz used for the D operator. Options are 'Full' and 'Pauli'.
-    Returns:
-        d(np.array): Optimized D operator.
-        loss(np.array): Loss function evaluated at each iteration.
-        grad(np.array): Gradient evaluated at each iteration.
-        params_hist(np.array): Parameters evaluated at each iteration.
-    """
-
-    h = dbi_object.h.matrix
-    d = d_ansatz(params, ansatz)
-    loss = np.zeros(iterations + 1)
-    grad = np.zeros((iterations, len(params)))
-    dbi_new = deepcopy(dbi_object)
-    s = polynomial_step(dbi_object, n=3, d=d)
-    dbi_new(s, d=d)
-    loss[0] = dbi_new.least_squares(d)
-    params_hist = np.empty((len(params), iterations + 1))
-    params_hist[:, 0] = params
-
-    for i in range(iterations):
-        dbi_new = deepcopy(dbi_object)
-        grad[i, :] = gradientDiagonalEntries(
-            dbi_object, params, h, analytic=analytic, ansatz=ansatz
-        )
-        for j in range(len(params)):
-            params[j] = params[j] - lr * grad[i, j]
-        d = d_ansatz(params, ansatz)
-        s = polynomial_step(dbi_object, n=3, d=d)
-        dbi_new(s, d=d)
-        loss[i + 1] = dbi_new.least_squares(d)
-        params_hist[:, i + 1] = params
-
-    return d, loss, grad, params_hist
->>>>>>> 573b6c9a
