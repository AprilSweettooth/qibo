"""Module with functions that encode classical data into quantum circuits."""

import math
from inspect import signature
from typing import Optional, Union

import numpy as np

from qibo import gates
from qibo.config import raise_error
from qibo.models.circuit import Circuit


def comp_basis_encoder(
    basis_element: Union[int, str, list, tuple], nqubits: Optional[int] = None
):
    """Creates circuit that performs encoding of bitstrings into computational basis states.

    Args:
        basis_element (int or str or list or tuple): bitstring to be encoded.
            If ``int``, ``nqubits`` must be specified.
            If ``str``, must be composed of only :math:`0`s and :math:`1`s.
            If ``list`` or ``tuple``, must be composed of :math:`0`s and
            :math:`1`s as ``int`` or ``str``.
        nqubits (int, optional): total number of qubits in the circuit.
            If ``basis_element`` is ``int``, ``nqubits`` must be specified.
            If ``nqubits`` is ``None``, ``nqubits`` defaults to length of ``basis_element``.
            Defaults to ``None``.

    Returns:
       :class:`qibo.models.circuit.Circuit`: circuit encoding computational basis element.
    """
    if not isinstance(basis_element, (int, str, list, tuple)):
        raise_error(
            TypeError,
            "basis_element must be either type int or str or list or tuple, "
            + f"but it is type {type(basis_element)}.",
        )

    if isinstance(basis_element, (str, list, tuple)):
        if any(elem not in ["0", "1", 0, 1] for elem in basis_element):
            raise_error(ValueError, "all elements must be 0 or 1.")

    if nqubits is not None and not isinstance(nqubits, int):
        raise_error(
            TypeError, f"nqubits must be type int, but it is type {type(nqubits)}."
        )

    if nqubits is None:
        if isinstance(basis_element, int):
            raise_error(
                ValueError, f"nqubits must be specified when basis_element is type int."
            )
        else:
            nqubits = len(basis_element)

    if isinstance(basis_element, int):
        basis_element = f"{basis_element:0{nqubits}b}"

    if isinstance(basis_element, (str, tuple)):
        basis_element = list(basis_element)

    basis_element = list(map(int, basis_element))

    circuit = Circuit(nqubits)
    for qubit, elem in enumerate(basis_element):
        if elem == 1:
            circuit.add(gates.X(qubit))

    return circuit


def phase_encoder(data, rotation: str = "RY"):
    """Creates circuit that performs the phase encoding of ``data``.

    Args:
        data (ndarray or list): :math:`1`-dimensional array of phases to be loaded.
        rotation (str, optional): If ``"RX"``, uses :class:`qibo.gates.gates.RX` as rotation.
            If ``"RY"``, uses :class:`qibo.gates.gates.RY` as rotation.
            If ``"RZ"``, uses :class:`qibo.gates.gates.RZ` as rotation.
            Defaults to ``"RY"``.

    Returns:
        :class:`qibo.models.circuit.Circuit`: circuit that loads ``data`` in phase encoding.
    """
    if isinstance(data, list):
        data = np.array(data)
<<<<<<< HEAD

    if len(data.shape) != 1:
        raise_error(
            TypeError,
            f"``data`` must be a 1-dimensional array, but it has dimensions {data.shape}.",
        )

    if not isinstance(rotation, str):
        raise_error(
            TypeError,
            f"``rotation`` must be type str, but it is type {type(rotation)}.",
        )

    if rotation not in ["RX", "RY", "RZ"]:
        raise_error(ValueError, f"``rotation`` {rotation} not found.")

    nqubits = len(data)
    gate = getattr(gates, rotation.upper())

    circuit = Circuit(nqubits)
    circuit.add(gate(qubit, 0.0) for qubit in range(nqubits))
    circuit.set_parameters(data)

    return circuit


=======

    if len(data.shape) != 1:
        raise_error(
            TypeError,
            f"``data`` must be a 1-dimensional array, but it has dimensions {data.shape}.",
        )

    if not isinstance(rotation, str):
        raise_error(
            TypeError,
            f"``rotation`` must be type str, but it is type {type(rotation)}.",
        )

    if rotation not in ["RX", "RY", "RZ"]:
        raise_error(ValueError, f"``rotation`` {rotation} not found.")

    nqubits = len(data)
    gate = getattr(gates, rotation.upper())

    circuit = Circuit(nqubits)
    circuit.add(gate(qubit, 0.0) for qubit in range(nqubits))
    circuit.set_parameters(data)

    return circuit


>>>>>>> 46c10ca8
def unary_encoder(data, architecture: str = "tree"):
    """Creates circuit that performs the (deterministic) unary encoding of ``data``.

    Args:
        data (ndarray): :math:`1`-dimensional array of data to be loaded.
        architecture(str, optional): circuit architecture used for the unary loader.
            If ``diagonal``, uses a ladder-like structure.
            If ``tree``, uses a binary-tree-based structure.
            Defaults to ``tree``.

    Returns:
        :class:`qibo.models.circuit.Circuit`: circuit that loads ``data`` in unary representation.
    """
    if isinstance(data, list):
        data = np.array(data)

    if len(data.shape) != 1:
        raise_error(
            TypeError,
            f"``data`` must be a 1-dimensional array, but it has dimensions {data.shape}.",
        )

    if not isinstance(architecture, str):
        raise_error(
            TypeError,
            f"``architecture`` must be type str, but it is type {type(architecture)}.",
        )

    if architecture not in ["diagonal", "tree"]:
        raise_error(ValueError, f"``architecture`` {architecture} not found.")

    if architecture == "tree" and not math.log2(data.shape[0]).is_integer():
        raise_error(
            ValueError,
            "When ``architecture = 'tree'``, len(data) must be a power of 2. "
            + f"However, it is {len(data)}.",
        )

    nqubits = len(data)

    circuit = Circuit(nqubits)
    circuit.add(gates.X(nqubits - 1))
    circuit_rbs, _ = _generate_rbs_pairs(nqubits, architecture=architecture)
    circuit += circuit_rbs

    # calculating phases and setting circuit parameters
    phases = _generate_rbs_angles(data, nqubits, architecture)
    circuit.set_parameters(phases)

    return circuit


def unary_encoder_random_gaussian(nqubits: int, architecture: str = "tree", seed=None):
    """Creates a circuit that performs the unary encoding of a random Gaussian state.

    At depth :math:`h` of the tree architecture, the angles :math:`\\theta_{k} \\in [0, 2\\pi]` of the the
    gates :math:`RBS(\\theta_{k})` are sampled from the following probability density function:

    .. math::
        p_{h}(\\theta) = \\frac{1}{2} \\, \\frac{\\Gamma(2^{h-1})}{\\Gamma^{2}(2^{h-2})} \\,
            \\left|\\sin(\\theta) \\, \\cos(\\theta)\\right|^{2^{h-1} - 1} \\, ,

    where :math:`\\Gamma(\\cdot)` is the
    `Gamma function <https://en.wikipedia.org/wiki/Gamma_function>`_.

    Args:
        nqubits (int): number of qubits.
        architecture(str, optional): circuit architecture used for the unary loader.
            If ``tree``, uses a binary-tree-based structure.
            Defaults to ``tree``.
        seed (int or :class:`numpy.random.Generator`, optional): Either a generator of
            random numbers or a fixed seed to initialize a generator. If ``None``,
            initializes a generator with a random seed. Defaults to ``None``.

    Returns:
        :class:`qibo.models.circuit.Circuit`: circuit that loads a random Gaussian array in unary representation.

    References:
        1. A. Bouland, A. Dandapani, and A. Prakash, *A quantum spectral method for simulating
        stochastic processes, with applications to Monte Carlo*.
        `arXiv:2303.06719v1 [quant-ph] <https://arxiv.org/abs/2303.06719>`_
    """
    if not isinstance(nqubits, int):
        raise_error(
            TypeError, f"nqubits must be type int, but it is type {type(nqubits)}."
        )

    if nqubits <= 0.0:
        raise_error(
            ValueError, f"nqubits must be a positive integer, but it is {nqubits}."
        )

    if not isinstance(architecture, str):
        raise_error(
            TypeError,
            f"``architecture`` must be type str, but it is type {type(architecture)}.",
        )

    if architecture != "tree":
        raise_error(
            NotImplementedError,
            f"Currently, this function only accepts ``architecture=='tree'``.",
        )

    if not math.log2(nqubits).is_integer():
        raise_error(ValueError, f"nqubits must be a power of 2, but it is {nqubits}.")

    if (
        seed is not None
        and not isinstance(seed, int)
        and not isinstance(seed, np.random.Generator)
    ):
        raise_error(
            TypeError, "seed must be either type int or numpy.random.Generator."
        )

    from qibo.quantum_info.random_ensembles import (  # pylint: disable=C0415
        _ProbabilityDistributionGaussianLoader,
    )

    local_state = (
        np.random.default_rng(seed) if seed is None or isinstance(seed, int) else seed
    )

    sampler = _ProbabilityDistributionGaussianLoader(
        a=0, b=2 * math.pi, seed=local_state
    )

    circuit = Circuit(nqubits)
    circuit.add(gates.X(nqubits - 1))
    circuit_rbs, pairs_rbs = _generate_rbs_pairs(nqubits, architecture)
    circuit += circuit_rbs

    phases = []
    for depth, row in enumerate(pairs_rbs, 1):
        phases.extend(sampler.rvs(depth=depth, size=len(row)))

    circuit.set_parameters(phases)

    return circuit


def entangling_layer(
    nqubits: int,
    architecture: str = "diagonal",
    entangling_gate: Union[str, gates.Gate] = "CNOT",
    closed_boundary: bool = False,
):
    """Creates a layer of two-qubit, entangling gates.

    If the chosen gate is a parametrized gate, all phases are set to :math:`0.0`.

    Args:
        nqubits (int): Total number of qubits in the circuit.
        architecture (str, optional): Architecture of the entangling layer.
            Options are ``diagonal``, ``shifted``, ``even-layer``, and ``odd-layer``.
            Defaults to ``"diagonal"``.
        entangling_gate (str or :class:`qibo.gates.Gate`, optional): Two-qubit gate to be used
            in the entangling layer. If ``entangling_gate`` is a parametrized gate,
            all phases are initialized as :math:`0.0`. Defaults to  ``"CNOT"``.
        closed_boundary (bool, optional): If ``True`` adds a closed-boundary condition
            to the entangling layer. Defaults to ``False``.

    Returns:
        :class:`qibo.models.circuit.Circuit`: Circuit containing layer of two-qubit gates.
    """

    if not isinstance(nqubits, int):
        raise_error(
            TypeError, f"nqubits must be type int, but it is type {type(nqubits)}."
        )

    if nqubits <= 0.0:
        raise_error(
            ValueError, f"nqubits must be a positive integer, but it is {nqubits}."
        )

    if not isinstance(architecture, str):
        raise_error(
            TypeError,
            f"``architecture`` must be type str, but it is type {type(architecture)}.",
        )

    if architecture not in ["diagonal", "shifted", "even-layer", "odd-layer"]:
        raise_error(
            NotImplementedError,
            f"``architecture`` {architecture} not found.",
        )

    if not isinstance(closed_boundary, bool):
        raise_error(
            TypeError,
            f"closed_boundary must be type bool, but it is type {type(closed_boundary)}.",
        )

    gate = (
        getattr(gates, entangling_gate)
        if isinstance(entangling_gate, str)
        else entangling_gate
    )

    if gate.__name__ == "GeneralizedfSim":
        raise_error(
            NotImplementedError,
            "This function does not support the ``GeneralizedfSim`` gate.",
        )

    # Finds the number of correct number of parameters to initialize the gate class.
    parameters = list(signature(gate).parameters)

    if "q2" in parameters:
        raise_error(
            NotImplementedError, f"This function does not accept three-qubit gates."
        )

    # If gate is parametrized, sets all angles to 0.0
    parameters = (0.0,) * (len(parameters) - 3) if len(parameters) > 2 else None

    circuit = Circuit(nqubits)

    if architecture == "diagonal":
        circuit.add(
            _parametrized_two_qubit_gate(gate, qubit, qubit + 1, parameters)
            for qubit in range(nqubits - 1)
        )
    elif architecture == "even-layer":
        circuit.add(
            _parametrized_two_qubit_gate(gate, qubit, qubit + 1, parameters)
            for qubit in range(0, nqubits - 1, 2)
        )
    elif architecture == "odd-layer":
        circuit.add(
            _parametrized_two_qubit_gate(gate, qubit, qubit + 1, parameters)
            for qubit in range(1, nqubits - 1, 2)
        )
    else:
        circuit.add(
            _parametrized_two_qubit_gate(gate, qubit, qubit + 1, parameters)
            for qubit in range(0, nqubits - 1, 2)
        )
        circuit.add(
            _parametrized_two_qubit_gate(gate, qubit, qubit + 1, parameters)
            for qubit in range(1, nqubits - 1, 2)
        )

    if closed_boundary:
        circuit.add(_parametrized_two_qubit_gate(gate, nqubits - 1, 0, parameters))

    return circuit


def _generate_rbs_pairs(nqubits: int, architecture: str):
    """Generating list of indexes representing the RBS connections

    Creates circuit with all RBS initialised with 0.0 phase.

    Args:
        nqubits (int): number of qubits.
        architecture(str, optional): circuit architecture used for the unary loader.
            If ``diagonal``, uses a ladder-like structure.
            If ``tree``, uses a binary-tree-based structure.
            Defaults to ``tree``.

    Returns:
        (:class:`qibo.models.circuit.Circuit`, list): circuit composed of :class:`qibo.gates.gates.RBS`
            and list of indexes of target qubits per depth.
    """

    if architecture == "diagonal":
        pairs_rbs = np.arange(nqubits)
        pairs_rbs = [[pair] for pair in zip(pairs_rbs[:-1], pairs_rbs[1:])]

    if architecture == "tree":
        pairs_rbs = [[(0, int(nqubits / 2))]]
        indexes = list(pairs_rbs[0][0])
        for depth in range(2, int(math.log2(nqubits)) + 1):
            pairs_rbs_per_depth = [
                [(index, index + int(nqubits / 2**depth)) for index in indexes]
            ]
            pairs_rbs += pairs_rbs_per_depth
            indexes = list(np.array(pairs_rbs_per_depth).flatten())

    pairs_rbs = [
        [(nqubits - 1 - a, nqubits - 1 - b) for a, b in row] for row in pairs_rbs
    ]

    circuit = Circuit(nqubits)
    for row in pairs_rbs:
        for pair in row:
            circuit.add(gates.RBS(*pair, 0.0, trainable=True))

    return circuit, pairs_rbs


def _generate_rbs_angles(data, nqubits: int, architecture: str):
    """Generating list of angles for RBS gates based on ``architecture``.

    Args:
        data (ndarray, optional): :math:`1`-dimensional array of data to be loaded.
        nqubits (int): number of qubits.
        architecture(str, optional): circuit architecture used for the unary loader.
            If ``diagonal``, uses a ladder-like structure.
            If ``tree``, uses a binary-tree-based structure.
            Defaults to ``tree``.

    Returns:
        list: list of phases for RBS gates.
    """
    if architecture == "diagonal":
        phases = [
            math.atan2(np.linalg.norm(data[k + 1 :]), data[k])
            for k in range(len(data) - 2)
        ]
        phases.append(math.atan2(data[-1], data[-2]))

    if architecture == "tree":
        j_max = int(nqubits / 2)

        r_array = np.zeros(nqubits - 1, dtype=float)
        phases = np.zeros(nqubits - 1, dtype=float)
        for j in range(1, j_max + 1):
            r_array[j_max + j - 2] = math.sqrt(
                data[2 * j - 1] ** 2 + data[2 * j - 2] ** 2
            )
            theta = math.acos(data[2 * j - 2] / r_array[j_max + j - 2])
            if data[2 * j - 1] < 0.0:
                theta = 2 * math.pi - theta
            phases[j_max + j - 2] = theta

        for j in range(j_max - 1, 0, -1):
            r_array[j - 1] = math.sqrt(r_array[2 * j] ** 2 + r_array[2 * j - 1] ** 2)
            phases[j - 1] = math.acos(r_array[2 * j - 1] / r_array[j - 1])

    return phases


def _parametrized_two_qubit_gate(gate, q0, q1, params=None):
    """Returns two-qubit gate initialized with or without phases."""
    if params is not None:
        return gate(q0, q1, *params)

    return gate(q0, q1)<|MERGE_RESOLUTION|>--- conflicted
+++ resolved
@@ -85,7 +85,6 @@
     """
     if isinstance(data, list):
         data = np.array(data)
-<<<<<<< HEAD
 
     if len(data.shape) != 1:
         raise_error(
@@ -112,34 +111,6 @@
     return circuit
 
 
-=======
-
-    if len(data.shape) != 1:
-        raise_error(
-            TypeError,
-            f"``data`` must be a 1-dimensional array, but it has dimensions {data.shape}.",
-        )
-
-    if not isinstance(rotation, str):
-        raise_error(
-            TypeError,
-            f"``rotation`` must be type str, but it is type {type(rotation)}.",
-        )
-
-    if rotation not in ["RX", "RY", "RZ"]:
-        raise_error(ValueError, f"``rotation`` {rotation} not found.")
-
-    nqubits = len(data)
-    gate = getattr(gates, rotation.upper())
-
-    circuit = Circuit(nqubits)
-    circuit.add(gate(qubit, 0.0) for qubit in range(nqubits))
-    circuit.set_parameters(data)
-
-    return circuit
-
-
->>>>>>> 46c10ca8
 def unary_encoder(data, architecture: str = "tree"):
     """Creates circuit that performs the (deterministic) unary encoding of ``data``.
 
