--- conflicted
+++ resolved
@@ -366,13 +366,8 @@
     """
     complex_data = bool(data.dtype in [complex, np.dtype("complex128")])
 
-<<<<<<< HEAD
-    # get list of bitstrings from the Gray code
-    initial_string = np.array([1] * weight + [0] * (nqubits - weight))
-=======
     if initial_string is None:
         initial_string = np.array([1] * weight + [0] * (nqubits - weight))
->>>>>>> 5421c2b2
     bitstrings, targets_and_controls = _ehrlich_algorithm(initial_string)
 
     # sort data such that the encoding is performed in lexicographical order
