--- conflicted
+++ resolved
@@ -1,380 +1,187 @@
-"""
-Test imports and basic functionality that is indepedent of calculation backend.
-"""
-import numpy as np
-import pytest
-import qibo
-from qibo.models import *
-from qibo.gates import *
-
-
-
-def test_importing_full_qibo():
-    """Checks accessing `models` and `gates` from `qibo`."""
-    import qibo
-    c = qibo.models.Circuit(2)
-    c.add(qibo.gates.H(0))
-    assert c.nqubits == 2
-    assert c.depth == 1
-    assert c.ngates == 1
-
-
-def test_importing_qibo_modules():
-    """Checks importing `models` and `gates` from qibo."""
-    from qibo import models, gates
-    c = models.Circuit(2)
-    c.add(gates.H(0))
-    assert c.nqubits == 2
-    assert c.depth == 1
-    assert c.ngates == 1
-
-
-<<<<<<< HEAD
-def test_base_gate_errors():
-    """Check errors in ``base.gates.Gate`` for coverage."""
-=======
-def test_circuit_add():
-    """Check if circuit depth increases with the add method."""
-    c = Circuit(2)
-    c.add(H(0))
-    c.add(H(1))
-    c.add(CNOT(0, 1))
-    assert c.depth == 2
-    assert c.ngates == 3
-
-
-def test_circuit_add_bad_gate():
-    """Check ``circuit.add()`` exceptions."""
-    c = Circuit(2)
-    with pytest.raises(TypeError):
-        c.add(0)
-    with pytest.raises(ValueError):
-        c.add(H(2))
-    with pytest.raises(ValueError):
-        gate = H(1)
-        gate.nqubits = 3
-        c.add(gate)
-
-    final_state = c()
-    with pytest.raises(RuntimeError):
-        c.add(H(0))
-
-
-def test_circuit_add_iterable():
-    """Check if `circuit.add` works with iterables."""
-    original_backend = qibo.get_backend()
-    qibo.set_backend("custom")
-    c = Circuit(2)
-    # Try adding list
-    c.add([H(0), H(1), CNOT(0, 1)])
-    assert c.depth == 2
-    assert c.ngates == 3
-    assert isinstance(c.queue[-1], CNOT)
-    # Try adding tuple
-    c.add((H(0), H(1), CNOT(0, 1)))
-    assert c.depth == 4
-    assert c.ngates == 6
-    assert isinstance(c.queue[-1], CNOT)
-    qibo.set_backend(original_backend)
-
-
-def test_circuit_add_generator():
-    """Check if `circuit.add` works with generators."""
-    original_backend = qibo.get_backend()
-    qibo.set_backend("custom")
-    def gen():
-        yield H(0)
-        yield H(1)
-        yield CNOT(0, 1)
-    c = Circuit(2)
-    c.add(gen())
-    assert c.depth == 2
-    assert c.ngates == 3
-    assert isinstance(c.queue[-1], CNOT)
-    qibo.set_backend(original_backend)
-
-
-def test_circuit_add_nested_generator():
-    """Check if `circuit.add` works with nested generators."""
-    original_backend = qibo.get_backend()
-    qibo.set_backend("custom")
-    def gen():
-        yield H(0)
-        yield H(1)
-        yield CNOT(0, 1)
-    c = Circuit(2)
-    c.add((gen() for _ in range(3)))
-    assert c.depth == 6
-    assert c.ngates == 9
-    assert isinstance(c.queue[2], CNOT)
-    assert isinstance(c.queue[5], CNOT)
-    assert isinstance(c.queue[7], H)
-    qibo.set_backend(original_backend)
-
-
-def test_circuit_addition():
-    """Check if circuit addition increases depth."""
-    original_backend = qibo.get_backend()
-    qibo.set_backend("custom")
-    c1 = Circuit(2)
-    c1.add(H(0))
-    c1.add(H(1))
-    assert c1.depth == 1
-
-    c2 = Circuit(2)
-    c2.add(CNOT(0, 1))
-    assert c2.depth == 1
-
-    c3 = c1 + c2
-    assert c3.depth == 2
-    qibo.set_backend(original_backend)
-
-
-def test_bad_circuit_addition():
-    """Check that it is not possible to add circuits with different number of qubits."""
-    c1 = Circuit(2)
-    c1.add(H(0))
-    c1.add(H(1))
-
-    c2 = Circuit(1)
-    c2.add(X(0))
-
-    with pytest.raises(ValueError):
-        c3 = c1 + c2
-
-
-def test_gate_types():
-    """Check ``AbstractCircuit.gate_types`` property."""
-    import collections
-    c = Circuit(3)
-    c.add(H(0))
-    c.add(H(1))
-    c.add(X(2))
-    c.add(CNOT(0, 2))
-    c.add(CNOT(1, 2))
-    c.add(TOFFOLI(0, 1, 2))
-    target_counter = collections.Counter({"h": 2, "x": 1, "cx": 2, "ccx": 1})
-    assert target_counter == c.gate_types
-
-
-def test_gates_of_type():
-    """Check ``AbstractCircuit.gates_of_type`` method."""
-    c = Circuit(3)
-    c.add(H(0))
-    c.add(H(1))
-    c.add(CNOT(0, 2))
-    c.add(X(1))
-    c.add(CNOT(1, 2))
-    c.add(TOFFOLI(0, 1, 2))
-    c.add(H(2))
-    h_gates = c.gates_of_type(H)
-    cx_gates = c.gates_of_type("cx")
-    assert h_gates == [(0, c.queue[0]), (1, c.queue[1]), (6, c.queue[6])]
-    assert cx_gates == [(2, c.queue[2]), (4, c.queue[4])]
-    with pytest.raises(TypeError):
-        c.gates_of_type(5)
-
-
-def test_summary():
-    """Check ``AbstractCircuit.summary()`` method."""
-    c = Circuit(3)
-    c.add(H(0))
-    c.add(H(1))
-    c.add(CNOT(0, 2))
-    c.add(CNOT(1, 2))
-    c.add(TOFFOLI(0, 1, 2))
-    c.add(H(2))
-    target_summary = "\n".join(["Circuit depth = 5",
-                                "Total number of gates = 6",
-                                "Number of qubits = 3",
-                                "Most common gates:",
-                                "h: 3", "cx: 2", "ccx: 1"])
-    assert c.summary() == target_summary
-
-
-@pytest.mark.parametrize("deep", [False, True])
-def test_circuit_copy(deep):
-    """Check that ``circuit.copy()`` copies gates properly."""
-    c1 = Circuit(2)
-    c1.add([H(0), H(1), CNOT(0, 1)])
-    c2 = c1.copy(deep)
-    assert c2.depth == c1.depth
-    assert c2.ngates == c1.ngates
-    assert c2.nqubits == c1.nqubits
-    for g1, g2 in zip(c1.queue, c2.queue):
-        if deep:
-            assert g1.__class__ == g2.__class__
-            assert g1.target_qubits == g2.target_qubits
-            assert g1.control_qubits == g2.control_qubits
-        else:
-            assert g1 is g2
-
-
-def test_circuit_copy_with_measurements():
-    """Check that ``circuit.copy()`` copies measurements properly."""
-    c1 = Circuit(4)
-    c1.add([H(0), H(3), CNOT(0, 2)])
-    c1.add(M(0, 1, register_name="a"))
-    c1.add(M(3, register_name="b"))
-    c2 = c1.copy()
-
-    assert c2.measurement_gate is c1.measurement_gate
-    assert c2.measurement_tuples == {"a": (0, 1), "b": (3,)}
-
-
-def test_abstract_gate_errors():
->>>>>>> 25bd944b
-    gate = H(0)
-    with pytest.raises(ValueError):
-        nqubits = gate.nqubits
-    with pytest.raises(ValueError):
-        nstates = gate.nstates
-    # Access nstates
-    gate2 = H(0)
-    gate2.nqubits = 3
-    _ = gate2.nstates
-
-    with pytest.raises(ValueError):
-        gate.nqubits = 2
-        gate.nqubits = 3
-    with pytest.raises(RuntimeError):
-        cgate = gate.controlled_by(1)
-    with pytest.raises(RuntimeError):
-        gate = H(0).controlled_by(1).controlled_by(2)
-
-
-@pytest.mark.parametrize("precision", ["single", "double"])
-def test_state_precision(precision):
-    """Check ``set_precision`` in state dtype."""
-    import qibo
-    import tensorflow as tf
-    original_precision = qibo.get_precision()
-    qibo.set_precision(precision)
-    c1 = Circuit(2)
-    c1.add([H(0), H(1)])
-    final_state = c1()
-    if precision == "single":
-        expected_dtype = tf.complex64
-    else:
-        expected_dtype = tf.complex128
-    assert final_state.dtype == expected_dtype
-    qibo.set_precision(original_precision)
-
-
-@pytest.mark.parametrize("precision", ["single", "double"])
-def test_precision_dictionary(precision):
-    """Check if ``set_precision`` changes the ``DTYPES`` dictionary."""
-    import qibo
-    import tensorflow as tf
-    original_precision = qibo.get_precision()
-    qibo.set_precision(precision)
-    if precision == "single":
-        assert qibo.K.dtypes("DTYPECPX") == tf.complex64
-    else:
-        assert qibo.K.dtypes("DTYPECPX") == tf.complex128
-    qibo.set_precision(original_precision)
-
-
-def test_matrices_dtype():
-    """Check if ``set_precision`` changes matrices types."""
-    import qibo
-    original_precision = qibo.get_precision()
-    # Check that matrices can be imported
-    from qibo import matrices
-    assert matrices.I.dtype == np.complex128
-    np.testing.assert_allclose(matrices.I, np.eye(2))
-    # Check that matrices precision is succesfully switched
-    qibo.set_precision("single")
-    assert matrices.H.dtype == np.complex64
-    H = np.array([[1, 1], [1, -1]]) / np.sqrt(2)
-    np.testing.assert_allclose(matrices.H, H)
-    qibo.set_precision("double")
-    # Check that ``qibo.matrices`` also works.
-    np.testing.assert_allclose(qibo.matrices.H, H)
-    CNOT = np.array([[1, 0, 0, 0], [0, 1, 0, 0],
-                     [0, 0, 0, 1], [0, 0, 1, 0]])
-    np.testing.assert_allclose(qibo.matrices.CNOT, CNOT)
-    qibo.set_precision(original_precision)
-
-
-def test_modifying_matrices_error():
-    """Check that modifying matrices raises ``AttributeError``."""
-    from qibo import matrices
-    with pytest.raises(AttributeError):
-        matrices.I = np.zeros((2, 2))
-
-
-@pytest.mark.parametrize("backend", ["custom", "defaulteinsum", "matmuleinsum"])
-def test_set_backend(backend):
-    """Check ``set_backend`` for switching gate backends."""
-    import qibo
-    original_backend = qibo.get_backend()
-    qibo.set_backend(backend)
-    from qibo import gates
-    assert qibo.get_backend() == backend
-    if backend == "custom":
-        from qibo.core import cgates as custom_gates
-        assert isinstance(gates.H(0), custom_gates.BackendGate)
-    else:
-        from qibo.core import gates as native_gates
-        from qibo.core import einsum
-        einsums = {"defaulteinsum": einsum.DefaultEinsum,
-                   "matmuleinsum": einsum.MatmulEinsum}
-        h = gates.H(0)
-        assert isinstance(h, native_gates.BackendGate)
-        assert isinstance(h.einsum, einsums[backend]) # pylint: disable=no-member
-    qibo.set_backend(original_backend)
-
-
-def test_set_backend_print_string():
-    import qibo
-    from qibo import K
-    original_backend = qibo.get_backend()
-    qibo.set_backend("numpy_defaulteinsum")
-    assert qibo.get_backend() == "numpy_defaulteinsum"
-    assert str(K) == "numpy"
-    qibo.set_backend("custom")
-    assert qibo.get_backend() == "custom"
-    assert str(K) == "tensorflow"
-    with pytest.raises(ValueError):
-        qibo.set_backend("numpy_custom")
-    qibo.set_backend(original_backend)
-
-
-def test_switcher_errors():
-    """Check set precision and backend errors."""
-    import qibo
-    with pytest.raises(ValueError):
-        qibo.set_precision('test')
-    with pytest.raises(ValueError):
-        qibo.set_backend('test')
-
-
-def test_switcher_warnings():
-    """Check set precision and backend warnings."""
-    import qibo
-    from qibo import gates
-    g = gates.H(0)
-    qibo.set_precision("double")
-    with pytest.warns(RuntimeWarning):
-        qibo.set_precision("single")
-        qibo.set_precision("double")
-    with pytest.warns(RuntimeWarning):
-        qibo.set_backend("matmuleinsum")
-        qibo.set_backend("custom")
-
-
-def test_set_device():
-    """Check device switcher and errors in device name."""
-    import qibo
-    original_device = qibo.get_device()
-    qibo.set_device("/CPU:0")
-    with pytest.raises(ValueError):
-        qibo.set_device("test")
-    with pytest.raises(ValueError):
-        qibo.set_device("/TPU:0")
-    with pytest.raises(ValueError):
-        qibo.set_device("/gpu:10")
-    with pytest.raises(ValueError):
-        qibo.set_device("/GPU:10")
-    qibo.set_device(original_device)
+"""
+Test imports and basic functionality that is indepedent of calculation backend.
+"""
+import numpy as np
+import pytest
+import qibo
+from qibo.models import *
+from qibo.gates import *
+
+
+
+def test_importing_full_qibo():
+    """Checks accessing `models` and `gates` from `qibo`."""
+    import qibo
+    c = qibo.models.Circuit(2)
+    c.add(qibo.gates.H(0))
+    assert c.nqubits == 2
+    assert c.depth == 1
+    assert c.ngates == 1
+
+
+def test_importing_qibo_modules():
+    """Checks importing `models` and `gates` from qibo."""
+    from qibo import models, gates
+    c = models.Circuit(2)
+    c.add(gates.H(0))
+    assert c.nqubits == 2
+    assert c.depth == 1
+    assert c.ngates == 1
+
+
+def test_base_gate_errors():
+    """Check errors in ``base.gates.Gate`` for coverage."""
+    gate = H(0)
+    with pytest.raises(ValueError):
+        nqubits = gate.nqubits
+    with pytest.raises(ValueError):
+        nstates = gate.nstates
+    # Access nstates
+    gate2 = H(0)
+    gate2.nqubits = 3
+    _ = gate2.nstates
+
+    with pytest.raises(ValueError):
+        gate.nqubits = 2
+        gate.nqubits = 3
+    with pytest.raises(RuntimeError):
+        cgate = gate.controlled_by(1)
+    with pytest.raises(RuntimeError):
+        gate = H(0).controlled_by(1).controlled_by(2)
+
+
+@pytest.mark.parametrize("precision", ["single", "double"])
+def test_state_precision(precision):
+    """Check ``set_precision`` in state dtype."""
+    import qibo
+    import tensorflow as tf
+    original_precision = qibo.get_precision()
+    qibo.set_precision(precision)
+    c1 = Circuit(2)
+    c1.add([H(0), H(1)])
+    final_state = c1()
+    if precision == "single":
+        expected_dtype = tf.complex64
+    else:
+        expected_dtype = tf.complex128
+    assert final_state.dtype == expected_dtype
+    qibo.set_precision(original_precision)
+
+
+@pytest.mark.parametrize("precision", ["single", "double"])
+def test_precision_dictionary(precision):
+    """Check if ``set_precision`` changes the ``DTYPES`` dictionary."""
+    import qibo
+    import tensorflow as tf
+    original_precision = qibo.get_precision()
+    qibo.set_precision(precision)
+    if precision == "single":
+        assert qibo.K.dtypes("DTYPECPX") == tf.complex64
+    else:
+        assert qibo.K.dtypes("DTYPECPX") == tf.complex128
+    qibo.set_precision(original_precision)
+
+
+def test_matrices_dtype():
+    """Check if ``set_precision`` changes matrices types."""
+    import qibo
+    original_precision = qibo.get_precision()
+    # Check that matrices can be imported
+    from qibo import matrices
+    assert matrices.I.dtype == np.complex128
+    np.testing.assert_allclose(matrices.I, np.eye(2))
+    # Check that matrices precision is succesfully switched
+    qibo.set_precision("single")
+    assert matrices.H.dtype == np.complex64
+    H = np.array([[1, 1], [1, -1]]) / np.sqrt(2)
+    np.testing.assert_allclose(matrices.H, H)
+    qibo.set_precision("double")
+    # Check that ``qibo.matrices`` also works.
+    np.testing.assert_allclose(qibo.matrices.H, H)
+    CNOT = np.array([[1, 0, 0, 0], [0, 1, 0, 0],
+                     [0, 0, 0, 1], [0, 0, 1, 0]])
+    np.testing.assert_allclose(qibo.matrices.CNOT, CNOT)
+    qibo.set_precision(original_precision)
+
+
+def test_modifying_matrices_error():
+    """Check that modifying matrices raises ``AttributeError``."""
+    from qibo import matrices
+    with pytest.raises(AttributeError):
+        matrices.I = np.zeros((2, 2))
+
+
+@pytest.mark.parametrize("backend", ["custom", "defaulteinsum", "matmuleinsum"])
+def test_set_backend(backend):
+    """Check ``set_backend`` for switching gate backends."""
+    import qibo
+    original_backend = qibo.get_backend()
+    qibo.set_backend(backend)
+    from qibo import gates
+    assert qibo.get_backend() == backend
+    if backend == "custom":
+        from qibo.core import cgates as custom_gates
+        assert isinstance(gates.H(0), custom_gates.BackendGate)
+    else:
+        from qibo.core import gates as native_gates
+        from qibo.core import einsum
+        einsums = {"defaulteinsum": einsum.DefaultEinsum,
+                   "matmuleinsum": einsum.MatmulEinsum}
+        h = gates.H(0)
+        assert isinstance(h, native_gates.BackendGate)
+        assert isinstance(h.einsum, einsums[backend]) # pylint: disable=no-member
+    qibo.set_backend(original_backend)
+
+
+def test_set_backend_print_string():
+    import qibo
+    from qibo import K
+    original_backend = qibo.get_backend()
+    qibo.set_backend("numpy_defaulteinsum")
+    assert qibo.get_backend() == "numpy_defaulteinsum"
+    assert str(K) == "numpy"
+    qibo.set_backend("custom")
+    assert qibo.get_backend() == "custom"
+    assert str(K) == "tensorflow"
+    with pytest.raises(ValueError):
+        qibo.set_backend("numpy_custom")
+    qibo.set_backend(original_backend)
+
+
+def test_switcher_errors():
+    """Check set precision and backend errors."""
+    import qibo
+    with pytest.raises(ValueError):
+        qibo.set_precision('test')
+    with pytest.raises(ValueError):
+        qibo.set_backend('test')
+
+
+def test_switcher_warnings():
+    """Check set precision and backend warnings."""
+    import qibo
+    from qibo import gates
+    g = gates.H(0)
+    qibo.set_precision("double")
+    with pytest.warns(RuntimeWarning):
+        qibo.set_precision("single")
+        qibo.set_precision("double")
+    with pytest.warns(RuntimeWarning):
+        qibo.set_backend("matmuleinsum")
+        qibo.set_backend("custom")
+
+
+def test_set_device():
+    """Check device switcher and errors in device name."""
+    import qibo
+    original_device = qibo.get_device()
+    qibo.set_device("/CPU:0")
+    with pytest.raises(ValueError):
+        qibo.set_device("test")
+    with pytest.raises(ValueError):
+        qibo.set_device("/TPU:0")
+    with pytest.raises(ValueError):
+        qibo.set_device("/gpu:10")
+    with pytest.raises(ValueError):
+        qibo.set_device("/GPU:10")
+    qibo.set_device(original_device)