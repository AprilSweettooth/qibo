--- conflicted
+++ resolved
@@ -111,13 +111,8 @@
     mm1 = np.kron(m1, eye)
     mm2 = np.kron(np.kron(eye, eye), m2)
     mm3 = np.kron(np.kron(eye, m3), np.kron(eye, eye))
-<<<<<<< HEAD
     target_ham = hamiltonians.Hamiltonian(4, mm1 + mm2 + mm3)
-    np.testing.assert_allclose(ham.matrix, target_ham.matrix)
-=======
-    target_h = hamiltonians.Hamiltonian(4, mm1 + mm2 + mm3)
-    K.assert_allclose(trotter_h.dense.matrix, target_h.matrix)
->>>>>>> 47ad4adc
+    K.assert_allclose(ham.matrix, target_ham.matrix)
 
     dt = 1e-2
     initial_state = random_state(4)
@@ -126,13 +121,11 @@
             circuit = ham.circuit(dt=dt)
     else:
         circuit = ham.circuit(dt=dt)
-        print(circuit.queue)
         final_state = circuit(np.copy(initial_state))
-<<<<<<< HEAD
         u = [expm(-0.5j * dt * (mm1 + mm3)), expm(-0.5j * dt * mm2)]
         target_state = u[1].dot(u[0].dot(initial_state))
         target_state = u[0].dot(u[1].dot(target_state))
-        np.testing.assert_allclose(final_state, target_state)
+        K.assert_allclose(final_state, target_state)
 
 
 def test_old_trotter_hamiltonian_errors():
@@ -140,100 +133,4 @@
     with pytest.raises(NotImplementedError):
         h = hamiltonians.TrotterHamiltonian()
     with pytest.raises(NotImplementedError):
-        h = hamiltonians.TrotterHamiltonian.from_symbolic(0, 1)
-=======
-
-        u = [expm(-0.5j * dt * m) for m in [mm1, mm2, mm3]]
-        target_state = u[2].dot(u[1].dot(u[0])).dot(initial_state)
-        target_state = u[0].dot(u[1].dot(u[2])).dot(target_state)
-        K.assert_allclose(final_state, target_state)
-
-
-def test_trotter_hamiltonian_make_compatible_simple():
-    """Test ``make_compatible`` on a simple 3-qubit example."""
-    h0target = hamiltonians.X(3)
-    h0 = hamiltonians.X(3, trotter=True)
-    term1 = hamiltonians.Y(1, numpy=True)
-    term2 = hamiltonians.TFIM(2, numpy=True)
-    parts = [{(0, 1): term2, (1, 2): term2, (0, 2): term2, (2,): term1}]
-    h1 = hamiltonians.TrotterHamiltonian(*parts)
-
-    h0c = h1.make_compatible(h0)
-    assert not h1.is_compatible(h0)
-    assert h1.is_compatible(h0c)
-    K.assert_allclose(h0c.matrix, h0target.matrix)
-
-
-def test_trotter_hamiltonian_make_compatible_redundant():
-    """Test ``make_compatible`` with redudant two-qubit terms."""
-    h0 = hamiltonians.X(2, trotter=True)
-    target_matrix = K.to_numpy(h0.dense.matrix)
-    target_matrix = np.kron(target_matrix, np.eye(2, dtype=target_matrix.dtype))
-    parts = [{(0, 1, 2): hamiltonians.TFIM(3, numpy=True)}]
-    h1 = hamiltonians.TrotterHamiltonian(*parts)
-
-    h0c = h1.make_compatible(h0)
-    assert not h1.is_compatible(h0)
-    assert h1.is_compatible(h0c)
-    K.assert_allclose(h0c.matrix, target_matrix)
-
-
-@pytest.mark.parametrize("nqubits", [4, 5])
-def test_trotter_hamiltonian_make_compatible(nqubits):
-    """Test that ``make_compatible`` method works for ``X`` Hamiltonian."""
-    h0target = hamiltonians.X(nqubits)
-    h0 = hamiltonians.X(nqubits, trotter=True)
-    h1 = hamiltonians.XXZ(nqubits, delta=0.5, trotter=True)
-    assert not h1.is_compatible(h0)
-    assert not h0.is_compatible(h1)
-    K.assert_allclose(h0.matrix, h0target.matrix)
-
-    h0c = h1.make_compatible(h0)
-    assert not h1.is_compatible(h0)
-    assert h1.is_compatible(h0c)
-    assert h0c.is_compatible(h1)
-    K.assert_allclose(h0.matrix, h0target.matrix)
-    K.assert_allclose(h0c.matrix, h0target.matrix)
-    # for coverage
-    h0c = h1.make_compatible(h0c)
-    assert not h1.is_compatible("test")
-    h2 = hamiltonians.XXZ(nqubits, delta=0.5, trotter=True)
-    h2.parts[0].pop((0, 1))
-    assert not h1.is_compatible(h2)
-
-
-@pytest.mark.parametrize("nqubits", [4, 5])
-def test_trotter_hamiltonian_make_compatible_repeating(nqubits):
-    """Check ``make_compatible`` when first target is repeated in parts."""
-    h0target = hamiltonians.X(nqubits)
-    h0 = hamiltonians.X(nqubits, trotter=True)
-    term = hamiltonians.TFIM(2, numpy=True)
-    parts = [{(0, i): term} for i in range(1, nqubits)]
-    parts.extend(({(i, 0): term} for i in range(1, nqubits)))
-    h1 = hamiltonians.TrotterHamiltonian(*parts)
-
-    h0c = h1.make_compatible(h0)
-    assert not h1.is_compatible(h0)
-    assert h1.is_compatible(h0c)
-    K.assert_allclose(h0c.matrix, h0target.matrix)
-
-
-def test_trotter_hamiltonian_make_compatible_onequbit_terms():
-    """Check ``make_compatible`` when the two-qubit Hamiltonian has one-qubit terms."""
-    from qibo import matrices
-    term1 = hamiltonians.Hamiltonian(1, matrices.Z, numpy=True)
-    term2 = hamiltonians.Hamiltonian(2, np.kron(matrices.Z, matrices.Z), numpy=True)
-    terms = {(0, 1): term2,
-             (0, 2): -0.5 * term2,
-             (1, 2): 2 * term2,
-             (1,): 0.35 * term1,
-             (2, 3): 0.25 * term2,
-             (2,): 0.5 * term1,
-             (3,): term1}
-    tham = hamiltonians.TrotterHamiltonian.from_dictionary(terms) + 1.5
-    xham = hamiltonians.X(nqubits=4, trotter=True)
-    cxham = tham.make_compatible(xham)
-    assert not tham.is_compatible(xham)
-    assert tham.is_compatible(cxham)
-    K.assert_allclose(xham.dense.matrix, cxham.dense.matrix)
->>>>>>> 47ad4adc
+        h = hamiltonians.TrotterHamiltonian.from_symbolic(0, 1)