--- conflicted
+++ resolved
@@ -381,11 +381,7 @@
         self.circuit_blocks.remove_block(block)
 
     def routed_circuit(self, circuit_kwargs=None):
-<<<<<<< HEAD
-        """Returns circuit of the routed circuit.
-=======
         """Return the routed circuit.
->>>>>>> 5c4b4b29
 
         Args:
             circuit_kwargs (dict): original circuit init_kwargs.
@@ -539,22 +535,13 @@
     def _detach_final_measurements(self, circuit: Circuit):
         """Detach measurement gates at the end of the circuit for separate handling."""
         final_measurements = []
-<<<<<<< HEAD
-        reversed_queue = circuit.queue[::-1]
-        for gate in reversed_queue:
-=======
         for gate in circuit.queue[::-1]:
->>>>>>> 5c4b4b29
             if isinstance(gate, gates.M):
                 final_measurements.append(gate)
                 circuit.queue.remove(gate)
             else:
                 break
-<<<<<<< HEAD
-        if len(final_measurements) == 0:
-=======
         if not final_measurements:
->>>>>>> 5c4b4b29
             return None
         return final_measurements[::-1]
 
