from abc import abstractmethod
from qibo.backends import abstract
from qibo.config import raise_error, log


class NumpyBackend(abstract.AbstractBackend):

    description = "Base class for numpy backends"

    def __init__(self):
        super().__init__()
        import numpy as np
        self.backend = np
        self.name = "numpy"
        self.np = np

        from qibo.backends import matrices
        self.matrices = matrices.NumpyMatrices(self.dtypes('DTYPECPX'))
        self.numeric_types = (np.int, np.float, np.complex, np.int32,
                              np.int64, np.float32, np.float64,
                              np.complex64, np.complex128)
        self.tensor_types = (np.ndarray,)
        self.native_types = (np.ndarray,)
        self.Tensor = np.ndarray
        self.random = np.random
        self.newaxis = np.newaxis
        self.oom_error = MemoryError
        self.optimization = None

        from qibo.backends import einsum
        self.einsum_module = einsum

    def set_device(self, name):
        log.warning("Numpy does not support device placement. "
                    "Aborting device change.")

    def cast(self, x, dtype='DTYPECPX'):
        if isinstance(dtype, str):
            dtype = self.dtypes(dtype)
        if isinstance(x, self.backend.ndarray):
            return x.astype(dtype)
        return self.backend.array(x, dtype=dtype)

    def diag(self, x, dtype='DTYPECPX'):
        if isinstance(dtype, str):
            dtype = self.dtypes(dtype)
        return self.backend.diag(x).astype(dtype)

    def reshape(self, x, shape):
        return self.backend.reshape(x, shape)

    def stack(self, x, axis=0):
        return self.backend.stack(x, axis=axis)

    def concatenate(self, x, axis=0):
        return self.backend.concatenate(x, axis=axis)

    def expand_dims(self, x, axis):
        return self.backend.expand_dims(x, axis)

    def copy(self, x):
        return self.backend.copy(x)

    def range(self, start, finish, step, dtype=None):
        if isinstance(dtype, str):
            dtype = self.dtypes(dtype)
        return self.backend.arange(start, finish, step, dtype=dtype)

    def eye(self, dim, dtype='DTYPECPX'):
        if isinstance(dtype, str):
            dtype = self.dtypes(dtype)
        return self.backend.eye(dim, dtype=dtype)

    def zeros(self, shape, dtype='DTYPECPX'):
        if isinstance(dtype, str):
            dtype = self.dtypes(dtype)
        return self.backend.zeros(shape, dtype=dtype)

    def ones(self, shape, dtype='DTYPECPX'):
        if isinstance(dtype, str):
            dtype = self.dtypes(dtype)
        return self.backend.ones(shape, dtype=dtype)

    def zeros_like(self, x):
        return self.backend.zeros_like(x)

    def ones_like(self, x):
        return self.backend.ones_like(x)

    def real(self, x):
        return self.backend.real(x)

    def imag(self, x):
        return self.backend.imag(x)

    def conj(self, x):
        return self.backend.conj(x)

    def mod(self, x, y):
        return self.backend.mod(x, y)

    def right_shift(self, x, y):
        return self.backend.right_shift(x, y)

    def exp(self, x):
        return self.backend.exp(x)

    def sin(self, x):
        return self.backend.sin(x)

    def cos(self, x):
        return self.backend.cos(x)

    def pow(self, base, exponent):
        return base ** exponent

    def square(self, x):
        return x ** 2

    def sqrt(self, x):
        return self.backend.sqrt(x)

    def log(self, x):
        return self.backend.log(x)

    def abs(self, x):
        return self.backend.abs(x)

    def trace(self, x):
        return self.backend.trace(x)

    def expm(self, x):
        from scipy import linalg
        return linalg.expm(x)

    def sum(self, x, axis=None):
        return self.backend.sum(x, axis=axis)

    def matmul(self, x, y):
        return self.backend.matmul(x, y)

    def outer(self, x, y):
        return self.backend.outer(x, y)

    def kron(self, x, y):
        return self.backend.kron(x, y)

    def einsum(self, *args):
        return self.backend.einsum(*args)

    def tensordot(self, x, y, axes=None):
        return self.backend.tensordot(x, y, axes=axes)

    def transpose(self, x, axes=None):
        return self.backend.transpose(x, axes)

    def inv(self, x):
        return self.backend.linalg.inv(x)

    def eigh(self, x):
        return self.backend.linalg.eigh(x)

    def eigvalsh(self, x):
        return self.backend.linalg.eigvalsh(x)

    def less(self, x, y):
        return self.backend.less(x, y)

    def array_equal(self, x, y):
        return self.np.array_equal(x, y)

    def unique(self, x, return_counts=False):
        # Uses numpy backend always (even on Tensorflow)
        return self.np.unique(x, return_counts=return_counts)

    def squeeze(self, x, axis=None):
        return self.backend.squeeze(x, axis=axis)

    def gather(self, x, indices=None, condition=None, axis=0):
        if indices is None:
            if condition is None:
                raise_error(ValueError, "Gather call requires either indices "
                                        "or condition.")
            indices = condition
        if axis < 0:
            axis += len(x.shape)
        idx = axis * (slice(None),) + (indices,)
        return x[idx]

    def gather_nd(self, x, indices):
        return x[tuple(indices)]

    def initial_state(self, nqubits, is_matrix=False):
        if is_matrix:
            state = self.zeros(2 * (2 ** nqubits,))
            state[0, 0] = 1
        else:
            state = self.zeros((2 ** nqubits,))
            state[0] = 1
        return state

    def transpose_state(self, pieces, state, nqubits, order): # pragma: no cover
        raise_error(NotImplementedError)

    def random_uniform(self, shape, dtype='DTYPE'):
        return self.backend.random.random(shape).astype(self.dtypes(dtype))

    def sample_shots(self, probs, nshots):
        return self.random.choice(range(len(probs)), size=nshots, p=probs)

    def sample_frequencies(self, probs, nshots):
        from qibo.config import SHOT_BATCH_SIZE
        def update_frequencies(nsamples, frequencies):
            samples = self.random.choice(range(len(probs)), size=nsamples, p=probs)
            res, counts = self.unique(samples, return_counts=True)
            frequencies[res] += counts
            return frequencies

        frequencies = self.zeros(int(probs.shape[0]), dtype=self.dtypes('DTYPEINT'))
        for _ in range(nshots // SHOT_BATCH_SIZE):
            frequencies = update_frequencies(SHOT_BATCH_SIZE, frequencies)
        frequencies = update_frequencies(nshots % SHOT_BATCH_SIZE, frequencies)
        return frequencies

    def compile(self, func):
        return func

    def device(self, device_name):
        class DummyModule:

            def __enter__(self, *args):
                pass

            def __exit__(self, *args):
                pass

        return DummyModule()

    def set_seed(self, seed):
        self.backend.random.seed(seed)

    @abstractmethod
    def create_einsum_cache(self, qubits, nqubits, ncontrol=None): # pragma: no cover
        raise_error(NotImplementedError)

    @abstractmethod
    def einsum_call(self, cache, state, matrix): # pragma: no cover
        raise_error(NotImplementedError)

    def _get_default_einsum(self):
        # finds default einsum backend of the same engine to use for fall back
        # in the case of `controlled_by` gates used on density matrices where
        # matmul einsum does not work properly
        import sys
        module = sys.modules[self.__class__.__module__]
        engine = self.name.split("_")[0].capitalize()
        return getattr(module, f"{engine}DefaultEinsumBackend")

    class GateCache:
        pass

    def create_gate_cache(self, gate):
        cache = self.GateCache()
        s = 1 + gate.density_matrix
        cache.tensor_shape = self.cast(s * gate.nqubits * (2,), dtype='DTYPEINT')
        cache.flat_shape = self.cast(s * (2 ** gate.nqubits,), dtype='DTYPEINT')
        if gate.is_controlled_by:
            cache.control_cache = self.einsum_module.ControlCache(gate)
            nactive = gate.nqubits - len(gate.control_qubits)
            targets = cache.control_cache.targets
            ncontrol = len(gate.control_qubits)
            if gate.density_matrix:
                # fall back to the 'defaulteinsum' backend when using
                # density matrices with `controlled_by` gates because
                # 'matmuleinsum' is not properly implemented for this case
                backend = self._get_default_einsum()
                cache.calculation_cache = backend.create_einsum_cache(
                    self, targets, nactive, ncontrol)
            else:
                cache.calculation_cache = self.create_einsum_cache(
                    targets, nactive, ncontrol)
        else:
            cache.calculation_cache = self.create_einsum_cache(gate.qubits, gate.nqubits)
        cache.calculation_cache.cast_shapes(
            lambda x: self.cast(x, dtype='DTYPEINT'))
        return cache

    def state_vector_call(self, gate, state):
        state = self.reshape(state, gate.cache.tensor_shape)
        if gate.is_controlled_by:
            ncontrol = len(gate.control_qubits)
            nactive = gate.nqubits - ncontrol
            state = self.transpose(state, gate.cache.control_cache.order(False))
            # Apply `einsum` only to the part of the state where all controls
            # are active. This should be `state[-1]`
            state = self.reshape(state, (2 ** ncontrol,) + nactive * (2,))
            updates = self.einsum_call(gate.cache.calculation_cache.vector, state[-1],
                                     gate.matrix)
            # Concatenate the updated part of the state `updates` with the
            # part of of the state that remained unaffected `state[:-1]`.
            state = self.concatenate([state[:-1], updates[self.newaxis]], axis=0)
            state = self.reshape(state, gate.nqubits * (2,))
            # Put qubit indices back to their proper places
            state = self.transpose(state, gate.cache.control_cache.reverse(False))
        else:
            einsum_str = gate.cache.calculation_cache.vector
            state = self.einsum_call(einsum_str, state, gate.matrix)
        return self.reshape(state, gate.cache.flat_shape)

    def state_vector_matrix_call(self, gate, state):
        return self.state_vector_call(gate, state)

    def density_matrix_call(self, gate, state):
        state = self.reshape(state, gate.cache.tensor_shape)
        if gate.is_controlled_by:
            ncontrol = len(gate.control_qubits)
            nactive = gate.nqubits - ncontrol
            n = 2 ** ncontrol
            state = self.transpose(state, gate.cache.control_cache.order(True))
            state = self.reshape(state, 2 * (n,) + 2 * nactive * (2,))
            state01 = self.gather(state, indices=range(n - 1), axis=0)
            state01 = self.squeeze(self.gather(state01, indices=[n - 1], axis=1), axis=1)
            state01 = self.einsum_call(gate.cache.calculation_cache.right0,
                                     state01, self.conj(gate.matrix))
            state10 = self.gather(state, indices=range(n - 1), axis=1)
            state10 = self.squeeze(self.gather(state10, indices=[n - 1], axis=0), axis=0)
            state10 = self.einsum_call(gate.cache.calculation_cache.left0,
                                       state10, gate.matrix)

            state11 = self.squeeze(self.gather(state, indices=[n - 1], axis=0), axis=0)
            state11 = self.squeeze(self.gather(state11, indices=[n - 1], axis=0), axis=0)
            state11 = self.einsum_call(gate.cache.calculation_cache.right, state11, self.conj(gate.matrix))
            state11 = self.einsum_call(gate.cache.calculation_cache.left, state11, gate.matrix)

            state00 = self.gather(state, indices=range(n - 1), axis=0)
            state00 = self.gather(state00, indices=range(n - 1), axis=1)
            state01 = self.concatenate([state00, state01[:, self.newaxis]], axis=1)
            state10 = self.concatenate([state10, state11[self.newaxis]], axis=0)
            state = self.concatenate([state01, state10[self.newaxis]], axis=0)
            state = self.reshape(state, 2 * gate.nqubits * (2,))
            state = self.transpose(state, gate.cache.control_cache.reverse(True))
        else:
            state = self.einsum_call(gate.cache.calculation_cache.right, state,
                                   self.conj(gate.matrix))
            state = self.einsum_call(gate.cache.calculation_cache.left, state, gate.matrix)
        return self.reshape(state, gate.cache.flat_shape)

    def density_matrix_matrix_call(self, gate, state):
        return self.density_matrix_call(gate, state)

    def _append_zeros(self, state, qubits, results):
        """Helper method for `state_vector_collapse` and `density_matrix_collapse`."""
        for q, r in zip(qubits, results):
            state = self.expand_dims(state, axis=q)
            if r:
                state = self.concatenate([self.zeros_like(state), state], axis=q)
            else:
                state = self.concatenate([state, self.zeros_like(state)], axis=q)
        return state

    def state_vector_collapse(self, gate, state, result):
        state = self.reshape(state, gate.cache.tensor_shape)
        substate = self.gather_nd(self.transpose(state, gate.cache.order), result)
        norm = self.sum(self.square(self.abs(substate)))
        state = substate / self.cast(self.sqrt(norm), dtype=state.dtype)
        state = self._append_zeros(state, sorted(gate.target_qubits), result)
        return self.reshape(state, gate.cache.flat_shape)

    def density_matrix_collapse(self, gate, state, result):
        density_matrix_result = 2 * result
        sorted_qubits = sorted(gate.target_qubits)
        sorted_qubits = sorted_qubits + [q + gate.nqubits for q in sorted_qubits]
        state = self.reshape(state, gate.cache.tensor_shape)
        substate = self.gather_nd(self.transpose(state, gate.cache.order),
                                  density_matrix_result)
        n = 2 ** (len(tuple(substate.shape)) // 2)
        norm = self.trace(self.reshape(substate, (n, n)))
        state = substate / norm
        state = self._append_zeros(state, sorted_qubits, density_matrix_result)
        return self.reshape(state, gate.cache.flat_shape)


class NumpyDefaultEinsumBackend(NumpyBackend):

    description = "Uses `np.einsum` to apply gates to states via matrix " \
                  "multiplication."

    def __init__(self):
        super().__init__()
        self.name = "numpy_defaulteinsum"
        self.custom_gates = False

    def create_einsum_cache(self, qubits, nqubits, ncontrol=None):
        return self.einsum_module.DefaultEinsumCache(qubits, nqubits, ncontrol)

    def einsum_call(self, cache, state, matrix):
        return self.einsum(cache, state, matrix)


class NumpyMatmulEinsumBackend(NumpyBackend):

    description = "Uses `np.matmul` as well as transpositions and reshapes " \
                  "to apply gates to states via matrix multiplication."

    def __init__(self):
        super().__init__()
        self.name = "numpy_matmuleinsum"
        self.custom_gates = False
<<<<<<< HEAD
        self.custom_einsum = "MatmulEinsum"


class IcarusQBackend(NumpyBackend):

    description = "Uses QPU controlled by the IcarusQ FPGA."

    def __init__(self):
        super().__init__()
        #from qibo.hardware.experiments import IcarusQ
        from qibo.hardware.experiments import AWGSystem
        from qibo.hardware.scheduler import TaskScheduler
        self.name = "icarusq"
        self.custom_gates = True
        self.experiment = AWGSystem()
        self.scheduler = TaskScheduler()
=======

    def create_einsum_cache(self, qubits, nqubits, ncontrol=None):
        return self.einsum_module.MatmulEinsumCache(qubits, nqubits, ncontrol)

    def einsum_call(self, cache, state, matrix):
        if isinstance(cache, str):
            # `controlled_by` gate acting on density matrices
            # fall back to defaulteinsum because matmuleinsum is not properly
            # implemented.
            backend = self._get_default_einsum()
            return backend.einsum_call(self, cache, state, matrix)

        shapes = cache["shapes"]

        state = self.reshape(state, shapes[0])
        state = self.transpose(state, cache["ids"])
        if cache["conjugate"]:
            state = self.reshape(self.conj(state), shapes[1])
        else:
            state = self.reshape(state, shapes[1])

        n = len(tuple(matrix.shape))
        if n > 2:
            dim = 2 ** (n // 2)
            state = self.matmul(self.reshape(matrix, (dim, dim)), state)
        else:
            state = self.matmul(matrix, state)

        state = self.reshape(state, shapes[2])
        state = self.transpose(state, cache["inverse_ids"])
        state = self.reshape(state, shapes[3])
        return state
>>>>>>> c78e4aa8
<|MERGE_RESOLUTION|>--- conflicted
+++ resolved
@@ -406,24 +406,6 @@
         super().__init__()
         self.name = "numpy_matmuleinsum"
         self.custom_gates = False
-<<<<<<< HEAD
-        self.custom_einsum = "MatmulEinsum"
-
-
-class IcarusQBackend(NumpyBackend):
-
-    description = "Uses QPU controlled by the IcarusQ FPGA."
-
-    def __init__(self):
-        super().__init__()
-        #from qibo.hardware.experiments import IcarusQ
-        from qibo.hardware.experiments import AWGSystem
-        from qibo.hardware.scheduler import TaskScheduler
-        self.name = "icarusq"
-        self.custom_gates = True
-        self.experiment = AWGSystem()
-        self.scheduler = TaskScheduler()
-=======
 
     def create_einsum_cache(self, qubits, nqubits, ncontrol=None):
         return self.einsum_module.MatmulEinsumCache(qubits, nqubits, ncontrol)
@@ -455,5 +437,4 @@
         state = self.reshape(state, shapes[2])
         state = self.transpose(state, cache["inverse_ids"])
         state = self.reshape(state, shapes[3])
-        return state
->>>>>>> c78e4aa8
+        return state