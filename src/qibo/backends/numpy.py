--- conflicted
+++ resolved
@@ -406,8 +406,38 @@
         super().__init__()
         self.name = "numpy_matmuleinsum"
         self.custom_gates = False
-<<<<<<< HEAD
-        self.custom_einsum = "MatmulEinsum"
+
+    def create_einsum_cache(self, qubits, nqubits, ncontrol=None):
+        return self.einsum_module.MatmulEinsumCache(qubits, nqubits, ncontrol)
+
+    def einsum_call(self, cache, state, matrix):
+        if isinstance(cache, str):
+            # `controlled_by` gate acting on density matrices
+            # fall back to defaulteinsum because matmuleinsum is not properly
+            # implemented.
+            backend = self._get_default_einsum()
+            return backend.einsum_call(self, cache, state, matrix)
+
+        shapes = cache["shapes"]
+
+        state = self.reshape(state, shapes[0])
+        state = self.transpose(state, cache["ids"])
+        if cache["conjugate"]:
+            state = self.reshape(self.conj(state), shapes[1])
+        else:
+            state = self.reshape(state, shapes[1])
+
+        n = len(tuple(matrix.shape))
+        if n > 2:
+            dim = 2 ** (n // 2)
+            state = self.matmul(self.reshape(matrix, (dim, dim)), state)
+        else:
+            state = self.matmul(matrix, state)
+
+        state = self.reshape(state, shapes[2])
+        state = self.transpose(state, cache["inverse_ids"])
+        state = self.reshape(state, shapes[3])
+        return state
 
 
 class IcarusQBackend(NumpyBackend):
@@ -421,38 +451,4 @@
         self.name = "icarusq"
         self.custom_gates = True
         self.experiment = IcarusQ()
-        self.scheduler = TaskScheduler()
-=======
-
-    def create_einsum_cache(self, qubits, nqubits, ncontrol=None):
-        return self.einsum_module.MatmulEinsumCache(qubits, nqubits, ncontrol)
-
-    def einsum_call(self, cache, state, matrix):
-        if isinstance(cache, str):
-            # `controlled_by` gate acting on density matrices
-            # fall back to defaulteinsum because matmuleinsum is not properly
-            # implemented.
-            backend = self._get_default_einsum()
-            return backend.einsum_call(self, cache, state, matrix)
-
-        shapes = cache["shapes"]
-
-        state = self.reshape(state, shapes[0])
-        state = self.transpose(state, cache["ids"])
-        if cache["conjugate"]:
-            state = self.reshape(self.conj(state), shapes[1])
-        else:
-            state = self.reshape(state, shapes[1])
-
-        n = len(tuple(matrix.shape))
-        if n > 2:
-            dim = 2 ** (n // 2)
-            state = self.matmul(self.reshape(matrix, (dim, dim)), state)
-        else:
-            state = self.matmul(matrix, state)
-
-        state = self.reshape(state, shapes[2])
-        state = self.transpose(state, cache["inverse_ids"])
-        state = self.reshape(state, shapes[3])
-        return state
->>>>>>> 51ee9ed0
+        self.scheduler = TaskScheduler()