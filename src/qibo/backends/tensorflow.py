import collections
import os

import numpy as np

from qibo import __version__
from qibo.backends.npmatrices import NumpyMatrices
from qibo.backends.numpy import NumpyBackend
from qibo.config import TF_LOG_LEVEL, log, raise_error


class TensorflowMatrices(NumpyMatrices):
    # Redefine parametrized gate matrices for backpropagation to work

    def __init__(self, dtype):
        super().__init__(dtype)
        import tensorflow as tf  # pylint: disable=import-error
        import tensorflow.experimental.numpy as tnp  # pylint: disable=import-error

        self.tf = tf
        self.np = tnp

    def RX(self, theta):
        cos = self.np.cos(theta / 2.0) + 0j
        isin = -1j * self.np.sin(theta / 2.0)
        return self.tf.cast([[cos, isin], [isin, cos]], dtype=self.dtype)

    def RY(self, theta):
        cos = self.np.cos(theta / 2.0) + 0j
        sin = self.np.sin(theta / 2.0) + 0j
        return self.tf.cast([[cos, -sin], [sin, cos]], dtype=self.dtype)

    def RZ(self, theta):
        phase = self.np.exp(0.5j * theta)
        return self.tf.cast([[self.np.conj(phase), 0], [0, phase]], dtype=self.dtype)

    def U1(self, theta):
        phase = self.np.exp(1j * theta)
        return self.tf.cast([[1, 0], [0, phase]], dtype=self.dtype)

    def U2(self, phi, lam):
        eplus = self.np.exp(1j * (phi + lam) / 2.0)
        eminus = self.np.exp(1j * (phi - lam) / 2.0)
        return self.tf.cast(
            [[self.np.conj(eplus), -self.np.conj(eminus)], [eminus, eplus]],
            dtype=self.dtype,
        ) / self.np.sqrt(2)

    def U3(self, theta, phi, lam):
        cost = self.np.cos(theta / 2)
        sint = self.np.sin(theta / 2)
        eplus = self.np.exp(1j * (phi + lam) / 2.0)
        eminus = self.np.exp(1j * (phi - lam) / 2.0)
        return self.tf.cast(
            [
                [self.np.conj(eplus) * cost, -self.np.conj(eminus) * sint],
                [eminus * sint, eplus * cost],
            ],
            dtype=self.dtype,
        )

    def CRX(self, theta):
        r = self.RX(theta)
        return self.tf.cast(
            [
                [1, 0, 0, 0],
                [0, 1, 0, 0],
                [0, 0, r[0, 0], r[0, 1]],
                [0, 0, r[1, 0], r[1, 1]],
            ],
            dtype=self.dtype,
        )

    def CRY(self, theta):
        r = self.RY(theta)
        return self.tf.cast(
            [
                [1, 0, 0, 0],
                [0, 1, 0, 0],
                [0, 0, r[0, 0], r[0, 1]],
                [0, 0, r[1, 0], r[1, 1]],
            ],
            dtype=self.dtype,
        )

    def CRZ(self, theta):
        r = self.RZ(theta)
        return self.tf.cast(
            [
                [1, 0, 0, 0],
                [0, 1, 0, 0],
                [0, 0, r[0, 0], r[0, 1]],
                [0, 0, r[1, 0], r[1, 1]],
            ],
            dtype=self.dtype,
        )

    def CU1(self, theta):
        r = self.U1(theta)
        return self.tf.cast(
            [
                [1, 0, 0, 0],
                [0, 1, 0, 0],
                [0, 0, r[0, 0], r[0, 1]],
                [0, 0, r[1, 0], r[1, 1]],
            ],
            dtype=self.dtype,
        )

    def CU2(self, phi, lam):
        r = self.U2(phi, lam)
        return self.tf.cast(
            [
                [1, 0, 0, 0],
                [0, 1, 0, 0],
                [0, 0, r[0, 0], r[0, 1]],
                [0, 0, r[1, 0], r[1, 1]],
            ],
            dtype=self.dtype,
        )

    def CU3(self, theta, phi, lam):
        r = self.U3(theta, phi, lam)
        return self.tf.cast(
            [
                [1, 0, 0, 0],
                [0, 1, 0, 0],
                [0, 0, r[0, 0], r[0, 1]],
                [0, 0, r[1, 0], r[1, 1]],
            ],
            dtype=self.dtype,
        )

    def fSim(self, theta, phi):
        cost = self.np.cos(theta) + 0j
        isint = -1j * self.np.sin(theta)
        phase = self.np.exp(-1j * phi)
        return self.tf.cast(
            [
                [1, 0, 0, 0],
                [0, cost, isint, 0],
                [0, isint, cost, 0],
                [0, 0, 0, phase],
            ],
            dtype=self.dtype,
        )

    def GeneralizedfSim(self, u, phi):
        phase = self.np.exp(-1j * phi)
        return self.tf.cast(
            [
                [1, 0, 0, 0],
                [0, u[0, 0], u[0, 1], 0],
                [0, u[1, 0], u[1, 1], 0],
                [0, 0, 0, phase],
            ],
            dtype=self.dtype,
        )

    def Unitary(self, u):
        return self.tf.cast(u, dtype=self.dtype)


class TensorflowBackend(NumpyBackend):
    def __init__(self):
        super().__init__()
        self.name = "tensorflow"
        os.environ["TF_CPP_MIN_LOG_LEVEL"] = str(TF_LOG_LEVEL)
        import tensorflow as tf  # pylint: disable=import-error
        import tensorflow.experimental.numpy as tnp  # pylint: disable=import-error

        tnp.experimental_enable_numpy_behavior()
        self.tf = tf
        self.np = tnp

        self.versions = {
            "qibo": __version__,
            "numpy": np.__version__,
            "tensorflow": tf.__version__,
        }

        self.matrices = TensorflowMatrices(self.dtype)

        from tensorflow.python.framework import (  # pylint: disable=E0611,import-error
            errors_impl,
        )

        self.oom_error = errors_impl.ResourceExhaustedError

        cpu_devices = tf.config.list_logical_devices("CPU")
        gpu_devices = tf.config.list_logical_devices("GPU")
        if gpu_devices:  # pragma: no cover
            # CI does not use GPUs
            self.device = gpu_devices[0].name
        elif cpu_devices:
            self.device = cpu_devices[0].name

        import psutil

        self.nthreads = psutil.cpu_count(logical=True)

        self.tensor_types = (np.ndarray, tf.Tensor, tf.Variable)

    def set_device(self, device):  # pragma: no cover
        self.device = device

    def set_threads(self, nthreads):
        log.warning(
            "`set_threads` is not supported by the tensorflow "
            "backend. Please use tensorflow's thread setters: "
            "`tf.config.threading.set_inter_op_parallelism_threads` "
            "or `tf.config.threading.set_intra_op_parallelism_threads` "
            "to switch the number of threads."
        )

    def cast(self, x, dtype=None, copy=False):
        if dtype is None:
            dtype = self.dtype
        x = self.tf.cast(x, dtype=dtype)
        if copy:
            return self.tf.identity(x)
        return x

    def issparse(self, x):
        return isinstance(x, self.tf.sparse.SparseTensor)

    def to_numpy(self, x):
        return np.array(x)

    def compile(self, func):
        return self.tf.function(func)

    def zero_state(self, nqubits):
        idx = self.tf.constant([[0]], dtype="int32")
        state = self.tf.zeros((2**nqubits,), dtype=self.dtype)
        update = self.tf.constant([1], dtype=self.dtype)
        state = self.tf.tensor_scatter_nd_update(state, idx, update)
        return state

    def zero_density_matrix(self, nqubits):
        idx = self.tf.constant([[0, 0]], dtype="int32")
        state = self.tf.zeros(2 * (2**nqubits,), dtype=self.dtype)
        update = self.tf.constant([1], dtype=self.dtype)
        state = self.tf.tensor_scatter_nd_update(state, idx, update)
        return state

    def matrix(self, gate):
        npmatrix = super().matrix(gate)
        return self.tf.cast(npmatrix, dtype=self.dtype)

    def matrix_parametrized(self, gate):
        npmatrix = super().matrix_parametrized(gate)
        return self.tf.cast(npmatrix, dtype=self.dtype)

    def matrix_fused(self, gate):
        npmatrix = super().matrix_fused(gate)
        return self.tf.cast(npmatrix, dtype=self.dtype)

    def execute_circuit(
        self, circuit, initial_state=None, nshots=None, return_array=False
    ):
        with self.tf.device(self.device):
            return super().execute_circuit(circuit, initial_state, nshots, return_array)

    def execute_circuit_repeated(self, circuit, initial_state=None, nshots=None):
        with self.tf.device(self.device):
            return super().execute_circuit_repeated(circuit, initial_state, nshots)

    def sample_shots(self, probabilities, nshots):
        # redefining this because ``tnp.random.choice`` is not available
        logits = self.tf.math.log(probabilities)[self.tf.newaxis]
        samples = self.tf.random.categorical(logits, nshots)[0]
        return samples

    def samples_to_binary(self, samples, nqubits):
        # redefining this because ``tnp.right_shift`` is not available
        qrange = self.np.arange(nqubits - 1, -1, -1, dtype="int32")
        samples = self.tf.cast(samples, dtype="int32")
        samples = self.tf.bitwise.right_shift(samples[:, self.np.newaxis], qrange)
        return self.tf.math.mod(samples, 2)

    def calculate_frequencies(self, samples):
        # redefining this because ``tnp.unique`` is not available
        res, _, counts = self.tf.unique_with_counts(samples, out_idx="int64")
        res, counts = self.np.array(res), self.np.array(counts)
        return collections.Counter({int(k): int(v) for k, v in zip(res, counts)})

    def update_frequencies(self, frequencies, probabilities, nsamples):
        # redefining this because ``tnp.unique`` and tensor update is not available
        samples = self.sample_shots(probabilities, nsamples)
        res, _, counts = self.tf.unique_with_counts(samples, out_idx="int64")
        frequencies = self.tf.tensor_scatter_nd_add(
            frequencies, res[:, self.tf.newaxis], counts
        )
        return frequencies

<<<<<<< HEAD
=======
    def entanglement_entropy(self, rho):
        # redefining this because ``tnp.linalg`` is not available
        from qibo.config import EIGVAL_CUTOFF

        # Diagonalize
        eigvals = self.np.real(self.tf.linalg.eigvalsh(rho))
        # Treating zero and negative eigenvalues
        masked_eigvals = eigvals[eigvals > EIGVAL_CUTOFF]
        spectrum = -1 * self.np.log(masked_eigvals)
        entropy = self.np.sum(masked_eigvals * spectrum) / self.np.log(2.0)
        return entropy, spectrum

    def calculate_norm(self, state, order=2):
        state = self.cast(state)
        return self.tf.norm(state, ord=order)

    def calculate_norm_density_matrix(self, state, order="nuc"):
        state = self.cast(state)
        if order == "nuc":
            return self.np.trace(state)
        return self.tf.norm(state, ord=order)

>>>>>>> 29fbea13
    def calculate_eigenvalues(self, matrix, k=6):
        return self.tf.linalg.eigvalsh(matrix)

    def calculate_eigenvectors(self, matrix, k=6):
        return self.tf.linalg.eigh(matrix)

    def calculate_matrix_exp(self, a, matrix, eigenvectors=None, eigenvalues=None):
        if eigenvectors is None or self.issparse(matrix):
            return self.tf.linalg.expm(-1j * a * matrix)
        else:
            return super().calculate_matrix_exp(a, matrix, eigenvectors, eigenvalues)

    def calculate_hamiltonian_matrix_product(self, matrix1, matrix2):
        if self.issparse(matrix1) or self.issparse(matrix2):
            raise_error(
                NotImplementedError,
                "Multiplication of sparse matrices is not supported with Tensorflow.",
            )
        return super().calculate_hamiltonian_matrix_product(matrix1, matrix2)

    def calculate_hamiltonian_state_product(self, matrix, state):
        rank = len(tuple(state.shape))
        if rank == 1:  # vector
            return self.np.matmul(matrix, state[:, self.np.newaxis])[:, 0]
        elif rank == 2:  # matrix
            return self.np.matmul(matrix, state)
        else:
            raise_error(
                ValueError,
                "Cannot multiply Hamiltonian with " "rank-{} tensor.".format(rank),
            )

    def test_regressions(self, name):
        if name == "test_measurementresult_apply_bitflips":
            return [
                [4, 0, 0, 1, 0, 2, 2, 4, 4, 0],
                [4, 0, 0, 1, 0, 2, 2, 4, 4, 0],
                [4, 0, 0, 1, 0, 0, 0, 4, 4, 0],
                [4, 0, 0, 0, 0, 0, 0, 4, 4, 0],
            ]
        elif name == "test_probabilistic_measurement":
            if "GPU" in self.device:  # pragma: no cover
                return {0: 273, 1: 233, 2: 242, 3: 252}
            else:
                return {0: 271, 1: 239, 2: 242, 3: 248}
        elif name == "test_unbalanced_probabilistic_measurement":
            if "GPU" in self.device:  # pragma: no cover
                return {0: 196, 1: 153, 2: 156, 3: 495}
            else:
                return {0: 168, 1: 188, 2: 154, 3: 490}
        elif name == "test_post_measurement_bitflips_on_circuit":
            return [
                {5: 30},
                {5: 16, 7: 10, 6: 2, 3: 1, 4: 1},
                {3: 6, 5: 6, 7: 5, 2: 4, 4: 3, 0: 2, 1: 2, 6: 2},
            ]<|MERGE_RESOLUTION|>--- conflicted
+++ resolved
@@ -294,20 +294,6 @@
         )
         return frequencies
 
-<<<<<<< HEAD
-=======
-    def entanglement_entropy(self, rho):
-        # redefining this because ``tnp.linalg`` is not available
-        from qibo.config import EIGVAL_CUTOFF
-
-        # Diagonalize
-        eigvals = self.np.real(self.tf.linalg.eigvalsh(rho))
-        # Treating zero and negative eigenvalues
-        masked_eigvals = eigvals[eigvals > EIGVAL_CUTOFF]
-        spectrum = -1 * self.np.log(masked_eigvals)
-        entropy = self.np.sum(masked_eigvals * spectrum) / self.np.log(2.0)
-        return entropy, spectrum
-
     def calculate_norm(self, state, order=2):
         state = self.cast(state)
         return self.tf.norm(state, ord=order)
@@ -318,7 +304,6 @@
             return self.np.trace(state)
         return self.tf.norm(state, ord=order)
 
->>>>>>> 29fbea13
     def calculate_eigenvalues(self, matrix, k=6):
         return self.tf.linalg.eigvalsh(matrix)
 
