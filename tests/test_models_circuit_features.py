"""Test how features defined in :class:`qibo.models.circuit.Circuit` work during circuit execution."""

<<<<<<< HEAD
import platform
=======
import sys
>>>>>>> 75c026ad
from collections import Counter

import numpy as np
import pytest

from qibo import Circuit, gates, matrices
from qibo.config import PRECISION_TOL
from qibo.noise import NoiseModel, PauliError


def test_circuit_unitary(backend):
    c = Circuit(2)
    c.add(gates.H(0))
    c.add(gates.H(1))
    c.add(gates.CNOT(0, 1))
    c.add(gates.X(0))
    c.add(gates.Y(1))
    final_matrix = c.unitary(backend)
    h = np.array([[1, 1], [1, -1]]) / np.sqrt(2)
    cnot = np.array([[1, 0, 0, 0], [0, 1, 0, 0], [0, 0, 0, 1], [0, 0, 1, 0]])
    target_matrix = np.kron(matrices.X, matrices.Y) @ cnot @ np.kron(h, h)
    backend.assert_allclose(final_matrix, target_matrix)


@pytest.mark.parametrize("with_measurement", [False, True])
def test_circuit_unitary_bigger(backend, with_measurement):
    c = Circuit(4)
    c.add(gates.H(i) for i in range(4))
    c.add(gates.CNOT(0, 1))
    c.add(gates.CZ(1, 2))
    c.add(gates.CNOT(0, 3))
    if with_measurement:
        c.add(gates.M(*range(4)))
    final_matrix = c.unitary(backend)
    h = np.array([[1, 1], [1, -1]]) / np.sqrt(2)
    h = np.kron(np.kron(h, h), np.kron(h, h))
    cnot = np.array([[1, 0, 0, 0], [0, 1, 0, 0], [0, 0, 0, 1], [0, 0, 1, 0]])
    cz = np.array([[1, 0, 0, 0], [0, 1, 0, 0], [0, 0, 1, 0], [0, 0, 0, -1]])
    m1 = np.kron(cnot, np.eye(4))
    m2 = np.kron(np.kron(np.eye(2), cz), np.eye(2))
    m3 = np.kron(cnot, np.eye(4)).reshape(8 * (2,))
    m3 = np.transpose(m3, [0, 2, 3, 1, 4, 6, 7, 5]).reshape((16, 16))
    target_matrix = m3 @ m2 @ m1 @ h
    backend.assert_allclose(final_matrix, target_matrix)


def test_circuit_unitary_and_inverse_with_noise_channel(backend):
    circuit = Circuit(2)
    circuit.add(gates.H(0))
    circuit.add(gates.CNOT(0, 1))
    circuit.add(gates.DepolarizingChannel([0, 1], 0.2))
    with pytest.raises(NotImplementedError):
        circuit.unitary(backend)
    with pytest.raises(NotImplementedError):
        circuit.invert()


@pytest.mark.parametrize("compile", [False, True])
def test_circuit_vs_gate_execution(backend, compile):
    """Check consistency between executing circuit and stand alone gates."""
    nqubits = 2
    theta = 0.1234
    target_c = Circuit(nqubits)
    target_c.add(gates.X(0))
    target_c.add(gates.X(1))
    target_c.add(gates.CU1(0, 1, theta))
    target_result = backend.execute_circuit(target_c)._state

    # custom circuit
    def custom_circuit(state, theta):
        state = backend.apply_gate(gates.X(0), state, nqubits)
        state = backend.apply_gate(gates.X(1), state, nqubits)
        state = backend.apply_gate(gates.CU1(0, 1, theta), state, nqubits)
        return state

    initial_state = backend.zero_state(nqubits)
    if compile:
        c = backend.compile(custom_circuit)
    else:
        c = custom_circuit

    result = c(initial_state, theta)
    backend.assert_allclose(result, target_result)


def test_circuit_addition_execution(backend, accelerators):
    c1 = Circuit(4, accelerators)
    c1.add(gates.H(0))
    c1.add(gates.H(1))
    c1.add(gates.H(2))
    c2 = Circuit(4, accelerators)
    c2.add(gates.CNOT(0, 1))
    c2.add(gates.CZ(2, 3))
    c3 = c1 + c2

    c = Circuit(4, accelerators)
    c.add(gates.H(0))
    c.add(gates.H(1))
    c.add(gates.H(2))
    c.add(gates.CNOT(0, 1))
    c.add(gates.CZ(2, 3))
    backend.assert_circuitclose(c3, c)


@pytest.mark.parametrize("deep", [False, True])
def test_copied_circuit_execution(backend, accelerators, deep):
    """Check that circuit copy execution is equivalent to original circuit."""
    theta = 0.1234
    c1 = Circuit(4, accelerators)
    c1.add([gates.X(0), gates.X(1), gates.CU1(0, 1, theta)])
    c1.add([gates.H(2), gates.H(3), gates.CU1(2, 3, theta)])
    if not deep and accelerators is not None:  # pragma: no cover
        with pytest.raises(ValueError):
            c2 = c1.copy(deep)
    else:
        c2 = c1.copy(deep)
        backend.assert_circuitclose(c2, c1)


@pytest.mark.parametrize("fuse", [False, True])
def test_inverse_circuit_execution(backend, accelerators, fuse):
    c = Circuit(4, accelerators)
    c.add(gates.RX(0, theta=0.1))
    c.add(gates.U2(1, phi=0.2, lam=0.3))
    c.add(gates.U3(2, theta=0.1, phi=0.3, lam=0.2))
    c.add(gates.CNOT(0, 1))
    c.add(gates.CZ(1, 2))
    c.add(gates.fSim(0, 2, theta=0.1, phi=0.3))
    c.add(gates.CU2(0, 1, phi=0.1, lam=0.1))
    if fuse:
        if accelerators:  # pragma: no cover
            with pytest.raises(NotImplementedError):
                c = c.fuse()
        else:
            c = c.fuse()
    invc = c.invert()
    target_state = np.ones(2**4) / 4
    final_state = backend.execute_circuit(c, initial_state=np.copy(target_state))._state
    final_state = backend.execute_circuit(invc, initial_state=final_state)._state
    backend.assert_allclose(final_state, target_state)


def test_circuit_invert_and_addition_execution(backend, accelerators):
    subroutine = Circuit(6)
    subroutine.add([gates.RX(i, theta=0.1) for i in range(5)])
    subroutine.add([gates.CZ(i, i + 1) for i in range(0, 5, 2)])
    middle = Circuit(6)
    middle.add([gates.CU2(i, i + 1, phi=0.1, lam=0.2) for i in range(0, 5, 2)])
    circuit = subroutine + middle + subroutine.invert()

    c = Circuit(6)
    c.add([gates.RX(i, theta=0.1) for i in range(5)])
    c.add([gates.CZ(i, i + 1) for i in range(0, 5, 2)])
    c.add([gates.CU2(i, i + 1, phi=0.1, lam=0.2) for i in range(0, 5, 2)])
    c.add([gates.CZ(i, i + 1) for i in range(0, 5, 2)])
    c.add([gates.RX(i, theta=-0.1) for i in range(5)])

    assert c.depth == circuit.depth
    backend.assert_circuitclose(circuit, c)


@pytest.mark.parametrize("distribute_small", [False, True])
def test_circuit_on_qubits_execution(backend, accelerators, distribute_small):
    if distribute_small:
        smallc = Circuit(3, accelerators=accelerators)
    else:
        smallc = Circuit(3)
    smallc.add(gates.RX(i, theta=i + 0.1) for i in range(3))
    smallc.add((gates.CNOT(0, 1), gates.CZ(1, 2)))

    largec = Circuit(6, accelerators=accelerators)
    largec.add(gates.RY(i, theta=i + 0.2) for i in range(0, 6, 2))
    largec.add(smallc.on_qubits(1, 3, 5))

    targetc = Circuit(6)
    targetc.add(gates.RY(i, theta=i + 0.2) for i in range(0, 6, 2))
    targetc.add(gates.RX(i, theta=i // 2 + 0.1) for i in range(1, 6, 2))
    targetc.add((gates.CNOT(1, 3), gates.CZ(3, 5)))
    assert largec.depth == targetc.depth
    backend.assert_circuitclose(largec, targetc)


@pytest.mark.parametrize("distribute_small", [False, True])
def test_circuit_on_qubits_double_execution(backend, accelerators, distribute_small):
    if distribute_small:
        smallc = Circuit(3, accelerators=accelerators)
    else:
        smallc = Circuit(3)
    smallc.add(gates.RX(i, theta=i + 0.1) for i in range(3))
    smallc.add((gates.CNOT(0, 1), gates.CZ(1, 2)))
    # execute the small circuit before adding it to the large one
    _ = backend.execute_circuit(smallc)

    largec = Circuit(6, accelerators=accelerators)
    largec.add(gates.RY(i, theta=i + 0.2) for i in range(0, 6, 2))
    if distribute_small and accelerators is not None:  # pragma: no cover
        with pytest.raises(RuntimeError):
            largec.add(smallc.on_qubits(1, 3, 5))
    else:
        largec.add(smallc.on_qubits(1, 3, 5))
        targetc = Circuit(6)
        targetc.add(gates.RY(i, theta=i + 0.2) for i in range(0, 6, 2))
        targetc.add(gates.RX(i, theta=i // 2 + 0.1) for i in range(1, 6, 2))
        targetc.add((gates.CNOT(1, 3), gates.CZ(3, 5)))
        assert largec.depth == targetc.depth
        backend.assert_circuitclose(largec, targetc)


def test_circuit_on_qubits_controlled_by_execution(backend, accelerators):
    smallc = Circuit(3)
    smallc.add(gates.RX(0, theta=0.1).controlled_by(1, 2))
    smallc.add(gates.RY(1, theta=0.2).controlled_by(0))
    smallc.add(gates.RX(2, theta=0.3).controlled_by(1, 0))
    smallc.add(gates.RZ(1, theta=0.4).controlled_by(0, 2))

    largec = Circuit(6, accelerators=accelerators)
    largec.add(gates.H(i) for i in range(6))
    largec.add(smallc.on_qubits(1, 4, 3))

    targetc = Circuit(6)
    targetc.add(gates.H(i) for i in range(6))
    targetc.add(gates.RX(1, theta=0.1).controlled_by(3, 4))
    targetc.add(gates.RY(4, theta=0.2).controlled_by(1))
    targetc.add(gates.RX(3, theta=0.3).controlled_by(1, 4))
    targetc.add(gates.RZ(4, theta=0.4).controlled_by(1, 3))

    assert largec.depth == targetc.depth
    backend.assert_circuitclose(largec, targetc)


@pytest.mark.parametrize("controlled", [False, True])
def test_circuit_on_qubits_with_unitary_execution(backend, accelerators, controlled):
    unitaries = np.random.random((2, 2, 2))
    smallc = Circuit(2)
    if controlled:
        smallc.add(gates.Unitary(unitaries[0], 0).controlled_by(1))
        smallc.add(gates.Unitary(unitaries[1], 1).controlled_by(0))
    else:
        smallc.add(gates.Unitary(unitaries[0], 0))
        smallc.add(gates.Unitary(unitaries[1], 1))
    smallc.add(gates.CNOT(0, 1))

    largec = Circuit(4, accelerators=accelerators)
    largec.add(gates.RY(0, theta=0.1))
    largec.add(gates.RY(1, theta=0.2))
    largec.add(gates.RY(2, theta=0.3))
    largec.add(gates.RY(3, theta=0.2))
    largec.add(smallc.on_qubits(3, 0))

    targetc = Circuit(4)
    targetc.add(gates.RY(0, theta=0.1))
    targetc.add(gates.RY(1, theta=0.2))
    targetc.add(gates.RY(2, theta=0.3))
    targetc.add(gates.RY(3, theta=0.2))
    if controlled:
        targetc.add(gates.Unitary(unitaries[0], 3).controlled_by(0))
        targetc.add(gates.Unitary(unitaries[1], 0).controlled_by(3))
    else:
        targetc.add(gates.Unitary(unitaries[0], 3))
        targetc.add(gates.Unitary(unitaries[1], 0))
    targetc.add(gates.CNOT(3, 0))
    assert largec.depth == targetc.depth
    backend.assert_circuitclose(largec, targetc)


def test_circuit_decompose_execution(backend):
    c = Circuit(6)
    c.add(gates.RX(0, 0.1234))
    c.add(gates.RY(1, 0.4321))
    c.add(gates.H(i) for i in range(2, 6))
    c.add(gates.CNOT(0, 1))
    c.add(gates.X(3).controlled_by(0, 1, 2, 4))
    decomp_c = c.decompose(5)
    backend.assert_circuitclose(c, decomp_c, atol=1e-6)


def test_repeated_execute_pauli_noise_channel(backend):
    thetas = np.random.random(4)
    backend.set_seed(1234)
    c = Circuit(4)
    c.add((gates.RY(i, t) for i, t in enumerate(thetas)))
    c.add(
        gates.PauliNoiseChannel(i, list(zip(["X", "Y", "Z"], [0.1, 0.2, 0.3])))
        for i in range(4)
    )
    with pytest.raises(RuntimeError) as excinfo:
        final_state = backend.execute_circuit(c, nshots=20)
    assert (
        str(excinfo.value)
        == "Attempting to perform noisy simulation with `density_matrix=False` and no Measurement gate in the Circuit. If you wish to retrieve the statistics of the outcomes please include measurements in the circuit, otherwise set `density_matrix=True` to recover the final state."
    )


def test_repeated_execute_with_pauli_noise(backend):
    thetas = np.random.random(4)
    c = Circuit(4)
    c.add((gates.RY(i, t) for i, t in enumerate(thetas)))
    noisy_c = c.with_pauli_noise(list(zip(["X", "Z"], [0.2, 0.1])))
    backend.set_seed(1234)
    with pytest.raises(RuntimeError) as excinfo:
        final_state = backend.execute_circuit(noisy_c, nshots=20)
    assert (
        str(excinfo.value)
        == "Attempting to perform noisy simulation with `density_matrix=False` and no Measurement gate in the Circuit. If you wish to retrieve the statistics of the outcomes please include measurements in the circuit, otherwise set `density_matrix=True` to recover the final state."
    )


@pytest.mark.skipif(sys.platform == "darwin", reason="Mac tests")
@pytest.mark.parametrize("nqubits", [1, 2])
def test_repeated_execute_probs_and_freqs(backend, nqubits):
    circuit = Circuit(nqubits)
    circuit.add(gates.X(q) for q in range(nqubits))
    circuit.add(gates.M(q) for q in range(nqubits))

    noise_map = list(zip(["X", "Y", "Z"], [0.1, 0.1, 0.1]))
    noise_map = PauliError(noise_map)
    noise = NoiseModel()
    noise.add(noise_map, gates.X)
    noisy_circuit = noise.apply(circuit)
    backend.set_seed(1234)
    result = backend.execute_circuit_repeated(noisy_circuit, nshots=1024)

    # Tensorflow seems to yield different results with same seed
    if backend.__class__.__name__ == "TensorflowBackend":
        test_frequencies = (
            Counter({"1": 844, "0": 180})
            if nqubits == 1
            else Counter({"11": 674, "10": 155, "01": 154, "00": 41})
        )
    elif backend.__class__.__name__ == "PyTorchBackend":
        if platform.system() not in ("Linux", "Windows"):
            test_frequencies = (
                Counter({"1": 810, "0": 214})
                if nqubits == 1
                else Counter({"11": 685, "01": 160, "10": 144, "00": 35})
            )
        else:
            test_frequencies = (
                Counter({"1": 817, "0": 207})
                if nqubits == 1
                else Counter({"11": 664, "01": 162, "10": 166, "00": 32})
            )
    else:
        test_frequencies = (
            Counter({"1": 790, "0": 234})
            if nqubits == 1
            else Counter({"11": 618, "10": 169, "01": 185, "00": 52})
        )
    for key in dict(test_frequencies).keys():
        backend.assert_allclose(result.frequencies()[key], test_frequencies[key])<|MERGE_RESOLUTION|>--- conflicted
+++ resolved
@@ -1,10 +1,6 @@
 """Test how features defined in :class:`qibo.models.circuit.Circuit` work during circuit execution."""
 
-<<<<<<< HEAD
-import platform
-=======
 import sys
->>>>>>> 75c026ad
 from collections import Counter
 
 import numpy as np
@@ -335,18 +331,11 @@
             else Counter({"11": 674, "10": 155, "01": 154, "00": 41})
         )
     elif backend.__class__.__name__ == "PyTorchBackend":
-        if platform.system() not in ("Linux", "Windows"):
-            test_frequencies = (
-                Counter({"1": 810, "0": 214})
-                if nqubits == 1
-                else Counter({"11": 685, "01": 160, "10": 144, "00": 35})
-            )
-        else:
-            test_frequencies = (
-                Counter({"1": 817, "0": 207})
-                if nqubits == 1
-                else Counter({"11": 664, "01": 162, "10": 166, "00": 32})
-            )
+        test_frequencies = (
+            Counter({"1": 817, "0": 207})
+            if nqubits == 1
+            else Counter({"11": 664, "01": 162, "10": 166, "00": 32})
+        )
     else:
         test_frequencies = (
             Counter({"1": 790, "0": 234})
