--- conflicted
+++ resolved
@@ -10,12 +10,8 @@
 )
 from qibo.quantum_info import random_hermitian
 
-<<<<<<< HEAD
 NSTEPS = 50
 SEED = 10
-=======
-NSTEPS = 10
->>>>>>> d1bed1dc
 """Number of steps for evolution."""
 
 
@@ -42,18 +38,14 @@
         mode=DoubleBracketGeneratorType.group_commutator,
     )
     initial_off_diagonal_norm = dbi.off_diagonal_norm
-<<<<<<< HEAD
-=======
 
     # test first iteration with default d
     dbi(mode=DoubleBracketGeneratorType.group_commutator, step=0.01)
->>>>>>> d1bed1dc
 
     for _ in range(NSTEPS):
         dbi(step=0.01, d=d)
 
     assert initial_off_diagonal_norm > dbi.off_diagonal_norm
-<<<<<<< HEAD
 
 
 @pytest.mark.parametrize("nqubits", [3])
@@ -77,8 +69,7 @@
         assert np.linalg.norm(u - v) < 10 * s**1.49 * (
             np.linalg.norm(h0) + np.linalg.norm(d)
         ) * np.linalg.norm(h0) * np.linalg.norm(d)
-=======
->>>>>>> d1bed1dc
+
 
 
 @pytest.mark.parametrize("nqubits", [1, 2])
