--- conflicted
+++ resolved
@@ -7,12 +7,9 @@
     commutator,
     matrix_power,
     partial_trace,
-<<<<<<< HEAD
+    partial_transpose,
     schmidt_decomposition,
     singular_value_decomposition,
-=======
-    partial_transpose,
->>>>>>> a59e5d72
 )
 from qibo.quantum_info.metrics import purity
 from qibo.quantum_info.random_ensembles import random_density_matrix, random_statevector
