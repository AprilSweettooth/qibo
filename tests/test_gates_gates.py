--- conflicted
+++ resolved
@@ -503,14 +503,11 @@
 
     backend.assert_allclose(final_state, target_state)
 
-<<<<<<< HEAD
     with pytest.raises(NotImplementedError):
         gates.MS(0, 1, phi0=phi0, phi1=phi1).qasm_label
 
     assert not gates.RXX(0, 1, phi0, phi1).clifford
 
-=======
->>>>>>> 46225d4f
 
 @pytest.mark.parametrize("applyx", [False, True])
 def test_toffoli(backend, applyx):
