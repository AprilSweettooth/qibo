--- conflicted
+++ resolved
@@ -3,11 +3,7 @@
 
 from qibo.config import PRECISION_TOL
 from qibo.quantum_info.entropies import (
-<<<<<<< HEAD
-=======
-    _matrix_power,
     classical_mutual_information,
->>>>>>> 19f0c7f2
     classical_relative_entropy,
     classical_relative_renyi_entropy,
     classical_renyi_entropy,
