--- conflicted
+++ resolved
@@ -1,10 +1,11 @@
+"""Tests for Clifford backend."""
+
 from itertools import product
 
 import numpy as np
 import pytest
 
 from qibo import Circuit, gates, set_backend
-<<<<<<< HEAD
 from qibo.backends import (
     CliffordBackend,
     GlobalBackend,
@@ -12,10 +13,7 @@
     PyTorchBackend,
     TensorflowBackend,
 )
-=======
-from qibo.backends import CliffordBackend, GlobalBackend, NumpyBackend
 from qibo.backends.clifford import _get_engine_name
->>>>>>> b9911604
 from qibo.noise import DepolarizingError, NoiseModel, PauliError
 from qibo.quantum_info.random_ensembles import random_clifford
 
@@ -23,31 +21,12 @@
 
 
 def construct_clifford_backend(backend):
-<<<<<<< HEAD
-    if isinstance(backend, TensorflowBackend):
-        with pytest.raises(NotImplementedError) as excinfo:
-            clifford_backend = CliffordBackend(backend)
-            assert (
-                str(excinfo.value)
-                == "TensorflowBackend for Clifford Simulation is not supported."
-            )
-    elif isinstance(backend, PyTorchBackend):
-        with pytest.raises(NotImplementedError) as excinfo:
-            clifford_backend = CliffordBackend(backend)
-            assert (
-                str(excinfo.value)
-                == "PyTorchBackend for Clifford Simulation is not supported."
-            )
-    else:
-        return CliffordBackend(backend)
-=======
-    if backend.__class__.__name__ in ["TensorflowBackend", "CuQuantumBackend"]:
+    if isinstance(backend, (TensorflowBackend, PyTorchBackend)) or backend.__class__.__name__ == "CuQuantumBackend":
         with pytest.raises(NotImplementedError):
             clifford_backend = CliffordBackend(backend.name)
         pytest.skip("Clifford backend not defined for the this engine.")
 
     return CliffordBackend(_get_engine_name(backend))
->>>>>>> b9911604
 
 
 THETAS_1Q = [
