--- conflicted
+++ resolved
@@ -49,7 +49,6 @@
 
         yield gates.CZ(0, self.nqubits-1)
 
-<<<<<<< HEAD
 
     def quantum_conv(self, bits, symbols):
         c = Circuit(self.nqubits)
@@ -74,6 +73,17 @@
             nlayers: int number of layers of the varitional circuit ansatz
         Returns:
             Circuit implementing the variational ansatz
+        """
+        """
+        Wenjun's version:
+            symbols = sympy.symbols('qconv0:63')
+            # uses sympy.Symbols to map learnable variables. ? scans incoming circuits and replaces these with ? variables.
+            model_circuit.add (quantum_conv_circuit(qubits, symbols[0:15]))
+            model_circuit.add (quantum_pool_circuit(qubits[:4], qubits[4:], symbols[15:21]))
+            model_circuit.add (quantum_conv_circuit(qubits[4:], symbols[21:36]))
+            model_circuit.add (quantum_pool_circuit(qubits[4:6], qubits[6:], symbols[36:42]))
+            model_circuit.add (quantum_conv_circuit(qubits[6:], symbols[42:57]))
+            model_circuit.add (quantum_pool_circuit([qubits[6]], [qubits[7]],symbols[57:63]))
         """
         if params is not None:
             symbols = params
@@ -94,22 +104,6 @@
         c.add(gates.M(*range(self.measured_qubits)))
 
         return c
-=======
-    def ansatz(self, qubits):    ### QCNN ansatz goes here
-    #def create_model_circuit(qubits):
-        """Create sequence of alternating convolution and pooling operators 
-        which gradually shrink over time."""
-        model_circuit = Circuit()
-        symbols = sympy.symbols('qconv0:63')
-        # uses sympy.Symbols to map learnable variables. ? scans incoming circuits and replaces these with ? variables.
-        model_circuit.add (quantum_conv_circuit(qubits, symbols[0:15]))
-        model_circuit.add (quantum_pool_circuit(qubits[:4], qubits[4:], symbols[15:21]))
-        model_circuit.add (quantum_conv_circuit(qubits[4:], symbols[21:36]))
-        model_circuit.add (quantum_pool_circuit(qubits[4:6], qubits[6:], symbols[36:42]))
-        model_circuit.add (quantum_conv_circuit(qubits[6:], symbols[42:57]))
-        model_circuit.add (quantum_pool_circuit([qubits[6]], [qubits[7]],symbols[57:63]))
-        return model_circuit
->>>>>>> dfeb5733
 
     def one_qubit_unitary(self, bit, symbols):
         """Make a circuit enacting a rotation of the bloch sphere about the X,
@@ -125,7 +119,6 @@
 
     
     def two_qubit_unitary(self, bits, symbols):
-<<<<<<< HEAD
         """Make a circuit that creates an arbitrary two qubit unitary.
         Symbols should be a list of length 15.
         """
@@ -142,13 +135,6 @@
         '''c.add(symbols[6]*gates.Unitary(matrixZZ, 0, 1))
         c.add(symbols[7]*gates.Unitary(matrixYY, 0, 1))
         c.add(symbols[8]*gates.Unitary(matrixXX, 0, 1))'''
-=======
-        """Make a circuit that creates an arbitrary two qubit unitary."""
-        c = Circuit(2)
-        c.add(one_qubit_unitary(bits[0], symbols[0:3]))
-        c.add(one_qubit_unitary(bits[1], symbols[3:6]))
-
->>>>>>> dfeb5733
         c.add(gates.RZZ(0,1,symbols[6]))
         c.add(gates.RYY(0,1,symbols[7]))
         c.add(gates.RXX(0,1,symbols[8]))
