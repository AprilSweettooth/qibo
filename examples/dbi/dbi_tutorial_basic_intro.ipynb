--- conflicted
+++ resolved
@@ -112,11 +112,7 @@
    "outputs": [],
    "source": [
     "# set the qibo backend (we suggest qibojit if N >= 20)\n",
-<<<<<<< HEAD
-    "set_backend(\"numpy\")\n",
-=======
     "set_backend(\"qibojit\", platform=\"numba\")\n",
->>>>>>> a4b52e87
     "\n",
     "# hamiltonian parameters\n",
     "nqubits = 5\n",
@@ -557,7 +553,7 @@
    "name": "python",
    "nbconvert_exporter": "python",
    "pygments_lexer": "ipython3",
-   "version": "3.11.4"
+   "version": "3.11.7"
   }
  },
  "nbformat": 4,
