#!/usr/bin/env python3
# -*- coding: utf-8 -*-
import numpy as np
<<<<<<< HEAD
=======
from qibo.models import Circuit
>>>>>>> 47ad4adc
from qibo import hamiltonians, gates, models, K
from qibo.hamiltonians import Hamiltonian
from scipy.optimize import minimize
from sklearn.datasets import load_digits
import argparse


<<<<<<< HEAD
def main(layers, autoencoder, example):
=======
def main(layers, autoencoder, example, maxiter):
>>>>>>> 47ad4adc

    def encoder_hamiltonian_simple(nqubits, ncompress):
        """Creates the encoding Hamiltonian.
        Args:
            nqubits (int): total number of qubits.
            ncompress (int): number of discarded/trash qubits.

        Returns:
            Encoding Hamiltonian.
        """
        m0 = K.to_numpy(hamiltonians.Z(ncompress).matrix)
        m1 = np.eye(2 ** (nqubits - ncompress), dtype=m0.dtype)
        ham = hamiltonians.Hamiltonian(nqubits, np.kron(m1, m0))
        return 0.5 * (ham + ncompress)

    def rotate(theta, x):
        new_theta = []
        index = 0
        for l in range(layers):
            for q in range(nqubits):
               new_theta.append(theta[index]*x + theta[index+1])
               index += 2
            for q in range(nqubits):
               new_theta.append(theta[index]*x + theta[index+1])
               index += 2
        for q in range(nqubits-compress, nqubits, 1):
            new_theta.append(theta[index]*x + theta[index+1])
            index += 2
        return new_theta

    cost_function_steps = []
    nqubits = 6
    compress = 2
    encoder = encoder_hamiltonian_simple(nqubits, compress)
    count = [0]

    if example == 0:
        ising_groundstates = []
        lambdas = np.linspace(0.5, 1.0, 20)
        for lamb in lambdas:
            ising_ham = -1 * hamiltonians.TFIM(nqubits, h=lamb)
            ising_groundstates.append(ising_ham.eigenvectors()[0])

        if autoencoder == 1:
            circuit = models.Circuit(nqubits)
            for l in range(layers):
                for q in range(nqubits):
                    circuit.add(gates.RY(q, theta=0))
                circuit.add(gates.CZ(5, 4))
                circuit.add(gates.CZ(5, 3))
                circuit.add(gates.CZ(5, 1))
                circuit.add(gates.CZ(4, 2))
                circuit.add(gates.CZ(4, 0))
                for q in range(nqubits):
                    circuit.add(gates.RY(q, theta=0))
                circuit.add(gates.CZ(5, 4))
                circuit.add(gates.CZ(5, 2))
                circuit.add(gates.CZ(4, 3))
                circuit.add(gates.CZ(5, 0))
                circuit.add(gates.CZ(4, 1))
            for q in range(nqubits-compress, nqubits, 1):
                circuit.add(gates.RY(q, theta=0))

            def cost_function_QAE_Ising(params, count):
                """Evaluates the cost function to be minimized for the QAE and Ising model.

                Args:
                    params (array or list): values of the parameters.

                Returns:
                    Value of the cost function.
                """
                cost = 0
                circuit.set_parameters(params) # this will change all thetas to the appropriate values
                for i in range(len(ising_groundstates)):
                    final_state = circuit.execute(np.copy(ising_groundstates[i]))
                    cost += K.to_numpy(encoder.expectation(final_state)).real

                cost_function_steps.append(cost/len(ising_groundstates)) # save cost function value after each step

                if count[0] % 50 == 0:
                    print(count[0], cost/len(ising_groundstates))
                count[0] += 1

                return cost/len(ising_groundstates)

            nparams = 2 * nqubits * layers + compress
            initial_params = np.random.uniform(0, 2*np.pi, nparams)

            result = minimize(cost_function_QAE_Ising, initial_params,
<<<<<<< HEAD
                              args=(count), method='BFGS', options={'maxiter': 5.0e4})
=======
                              args=(count), method='BFGS', options={'maxiter': maxiter})
>>>>>>> 47ad4adc

        elif autoencoder == 0:
            circuit = models.Circuit(nqubits)
            for l in range(layers):
                for q in range(nqubits):
                    circuit.add(gates.RY(q, theta=0))
                circuit.add(gates.CZ(5, 4))
                circuit.add(gates.CZ(5, 3))
                circuit.add(gates.CZ(5, 1))
                circuit.add(gates.CZ(4, 2))
                circuit.add(gates.CZ(4, 0))
                for q in range(nqubits):
                    circuit.add(gates.RY(q, theta=0))
                circuit.add(gates.CZ(5, 4))
                circuit.add(gates.CZ(5, 2))
                circuit.add(gates.CZ(4, 3))
                circuit.add(gates.CZ(5, 0))
                circuit.add(gates.CZ(4, 1))
            for q in range(nqubits-compress, nqubits, 1):
                circuit.add(gates.RY(q, theta=0))

            def cost_function_EF_QAE_Ising(params, count):
                """Evaluates the cost function to be minimized for the EF-QAE and Ising model.

                Args:
                    params (array or list): values of the parameters.

                Returns:
                    Value of the cost function.
                """
                cost = 0
                for i in range(len(ising_groundstates)):
                    newparams = rotate(params, lambdas[i])
                    circuit.set_parameters(newparams)
                    final_state = circuit.execute(np.copy(ising_groundstates[i]))
                    cost += K.to_numpy(encoder.expectation(final_state)).real

                cost_function_steps.append(cost/len(ising_groundstates)) # save cost function value after each step

                if count[0] % 50 == 0:
                    print(count[0], cost/len(ising_groundstates))
                count[0] += 1

                return cost/len(ising_groundstates)


            nparams = 4 * nqubits * layers + 2 * compress
            initial_params = np.random.uniform(0, 2*np.pi, nparams)

            result = minimize(cost_function_EF_QAE_Ising, initial_params,
<<<<<<< HEAD
                              args=(count), method='BFGS', options={'maxiter': 5.0e4})
=======
                              args=(count), method='BFGS', options={'maxiter': maxiter})
>>>>>>> 47ad4adc

        else:
            raise ValueError("You have to introduce a value of 0 or 1 in the autoencoder argument.")

    elif example == 1:
        digits = load_digits()
        vector_0 = []
        vector_1 = []
        for value in [0, 10, 20, 30, 36, 48, 49, 55, 72, 78]:
            vector_0.append(np.array(digits.data[value])/np.linalg.norm(np.array(digits.data[value])))
        for value in [1, 11, 21, 42, 47, 56, 70, 85, 90, 93]:
            vector_1.append(np.array(digits.data[value])/np.linalg.norm(np.array(digits.data[value])))

        if autoencoder == 1:
            circuit = models.Circuit(nqubits)
            for l in range(layers):
                for q in range(nqubits):
                    circuit.add(gates.RY(q, theta=0))
                circuit.add(gates.CZ(5, 4))
                circuit.add(gates.CZ(5, 3))
                circuit.add(gates.CZ(5, 1))
                circuit.add(gates.CZ(4, 2))
                circuit.add(gates.CZ(4, 0))
                for q in range(nqubits):
                    circuit.add(gates.RY(q, theta=0))
                circuit.add(gates.CZ(5, 4))
                circuit.add(gates.CZ(5, 2))
                circuit.add(gates.CZ(4, 3))
                circuit.add(gates.CZ(5, 0))
                circuit.add(gates.CZ(4, 1))
            for q in range(nqubits-compress, nqubits, 1):
                circuit.add(gates.RY(q, theta=0))

            def cost_function_QAE_Digits(params, count):
                """Evaluates the cost function to be minimized for the QAE and Handwritten digits.

                Args:
                    params (array or list): values of the parameters.

                Returns:
                    Value of the cost function.
                """
                cost = 0
                circuit.set_parameters(params) # this will change all thetas to the appropriate values
                for i in range(len(vector_0)):
                    final_state = circuit.execute(np.copy(vector_0[i]))
                    cost += K.to_numpy(encoder.expectation(final_state)).real
                for i in range(len(vector_1)):
                    final_state = circuit.execute(np.copy(vector_1[i]))
                    cost += K.to_numpy(encoder.expectation(final_state)).real

                cost_function_steps.append(cost/(len(vector_0)+len(vector_1))) # save cost function value after each step

                if count[0] % 50 == 0:
                    print(count[0], cost/(len(vector_0)+len(vector_1)))
                count[0] += 1

                return cost/(len(vector_0)+len(vector_1))

            nparams = 2 * nqubits * layers + compress
            initial_params = np.random.uniform(0, 2*np.pi, nparams)

            result = minimize(cost_function_QAE_Digits, initial_params,
                              args=(count), method='BFGS', options={'maxiter': maxiter})

        elif autoencoder == 0:
            circuit = models.Circuit(nqubits)
            for l in range(layers):
                for q in range(nqubits):
                    circuit.add(gates.RY(q, theta=0))
                circuit.add(gates.CZ(5, 4))
                circuit.add(gates.CZ(5, 3))
                circuit.add(gates.CZ(5, 1))
                circuit.add(gates.CZ(4, 2))
                circuit.add(gates.CZ(4, 0))
                for q in range(nqubits):
                    circuit.add(gates.RY(q, theta=0))
                circuit.add(gates.CZ(5, 4))
                circuit.add(gates.CZ(5, 2))
                circuit.add(gates.CZ(4, 3))
                circuit.add(gates.CZ(5, 0))
                circuit.add(gates.CZ(4, 1))
            for q in range(nqubits-compress, nqubits, 1):
                circuit.add(gates.RY(q, theta=0))

            def cost_function_EF_QAE_Digits(params, count):
                """Evaluates the cost function to be minimized for the EF-QAE and Handwritten digits.

                Args:
                    params (array or list): values of the parameters.

                Returns:
                    Value of the cost function.
                """
                cost = 0
                newparams = rotate(params, 1)
                circuit.set_parameters(newparams)
                for i in range(len(vector_0)):
                    final_state = circuit.execute(np.copy(vector_0[i]))
                    cost += K.to_numpy(encoder.expectation(final_state)).real
                newparams = rotate(params, 2)
                circuit.set_parameters(newparams)
                for i in range(len(vector_1)):
                    final_state = circuit.execute(np.copy(vector_1[i]))
                    cost += K.to_numpy(encoder.expectation(final_state)).real

                cost_function_steps.append(cost/(len(vector_0)+len(vector_1))) # save cost function value after each step

                if count[0] % 50 == 0:
                    print(count[0], cost/(len(vector_0)+len(vector_1)))
                count[0] += 1

                return cost/(len(vector_0)+len(vector_1))


            nparams = 4 * nqubits * layers + 2 * compress
            initial_params = np.random.uniform(0, 2*np.pi, nparams)

            result = minimize(cost_function_EF_QAE_Digits, initial_params,
<<<<<<< HEAD
                              args=(count), method='BFGS', options={'maxiter': 5.0e4})
=======
                              args=(count), method='BFGS', options={'maxiter': maxiter})
>>>>>>> 47ad4adc

        else:
            raise ValueError("You have to introduce a value of 0 or 1 in the autoencoder argument.")

    else:
        raise ValueError("You have to introduce a value of 0 or 1 in the example argument.")

    print('Final parameters: ', result.x)
    print('Final cost function: ', result.fun)


if __name__ == "__main__":
    parser = argparse.ArgumentParser()
    parser.add_argument("--layers", default=3, type=int, help='(int): number of ansatz layers')
    parser.add_argument("--autoencoder", default=0, type=int, help='(int): 0 to run the EF-QAE or 1 to run the QAE')
    parser.add_argument("--example", default=0, type=int, help='(int): 0 to run Ising model example or 1 to run the Handwritten digits example')
    parser.add_argument("--maxiter", default=50000, type=int, help='(int): maximum number of iterations')
    args = parser.parse_args()
    main(**vars(args))<|MERGE_RESOLUTION|>--- conflicted
+++ resolved
@@ -1,10 +1,6 @@
 #!/usr/bin/env python3
 # -*- coding: utf-8 -*-
 import numpy as np
-<<<<<<< HEAD
-=======
-from qibo.models import Circuit
->>>>>>> 47ad4adc
 from qibo import hamiltonians, gates, models, K
 from qibo.hamiltonians import Hamiltonian
 from scipy.optimize import minimize
@@ -12,11 +8,7 @@
 import argparse
 
 
-<<<<<<< HEAD
-def main(layers, autoencoder, example):
-=======
 def main(layers, autoencoder, example, maxiter):
->>>>>>> 47ad4adc
 
     def encoder_hamiltonian_simple(nqubits, ncompress):
         """Creates the encoding Hamiltonian.
@@ -107,11 +99,7 @@
             initial_params = np.random.uniform(0, 2*np.pi, nparams)
 
             result = minimize(cost_function_QAE_Ising, initial_params,
-<<<<<<< HEAD
-                              args=(count), method='BFGS', options={'maxiter': 5.0e4})
-=======
-                              args=(count), method='BFGS', options={'maxiter': maxiter})
->>>>>>> 47ad4adc
+                              args=(count), method='BFGS', options={'maxiter': maxiter})
 
         elif autoencoder == 0:
             circuit = models.Circuit(nqubits)
@@ -162,11 +150,7 @@
             initial_params = np.random.uniform(0, 2*np.pi, nparams)
 
             result = minimize(cost_function_EF_QAE_Ising, initial_params,
-<<<<<<< HEAD
-                              args=(count), method='BFGS', options={'maxiter': 5.0e4})
-=======
-                              args=(count), method='BFGS', options={'maxiter': maxiter})
->>>>>>> 47ad4adc
+                              args=(count), method='BFGS', options={'maxiter': maxiter})
 
         else:
             raise ValueError("You have to introduce a value of 0 or 1 in the autoencoder argument.")
@@ -286,11 +270,7 @@
             initial_params = np.random.uniform(0, 2*np.pi, nparams)
 
             result = minimize(cost_function_EF_QAE_Digits, initial_params,
-<<<<<<< HEAD
-                              args=(count), method='BFGS', options={'maxiter': 5.0e4})
-=======
-                              args=(count), method='BFGS', options={'maxiter': maxiter})
->>>>>>> 47ad4adc
+                              args=(count), method='BFGS', options={'maxiter': maxiter})
 
         else:
             raise ValueError("You have to introduce a value of 0 or 1 in the autoencoder argument.")
