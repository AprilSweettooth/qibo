.. _Models:

Models
------

Qibo provides models for both the circuit based and the adiabatic quantum
computation paradigms. Circuit based models include :ref:`generalpurpose` which
allow defining arbitrary circuits and :ref:`applicationspecific` such as the
Quantum Fourier Transform (:class:`qibo.models.QFT`) and the
Variational Quantum Eigensolver (:class:`qibo.models.VQE`).
Adiabatic quantum computation is simulated using the :ref:`timeevolution`
of state vectors.

In order to perform calculations and apply gates to a state vector a backend
has to be used. The backends are defined in ``qibo/backends``.
Circuit and gate objects are backend independent and can be executed with
any of the available backends.

Qibo uses big-endian byte order, which means that the most significant qubit
is the one with index 0, while the least significant qubit is the one with
the highest index.

.. _generalpurpose:

Circuit models
^^^^^^^^^^^^^^

Circuit
"""""""

.. autoclass:: qibo.models.circuit.Circuit
    :members:
    :member-order: bysource


Circuit addition
""""""""""""""""

:class:`qibo.models.circuit.Circuit` objects support addition. For example

.. testsetup::

    import qibo
    from qibo import models
    from qibo import gates

.. testcode::

    c1 = models.QFT(4)

    c2 = models.Circuit(4)
    c2.add(gates.RZ(0, 0.1234))
    c2.add(gates.RZ(1, 0.1234))
    c2.add(gates.RZ(2, 0.1234))
    c2.add(gates.RZ(3, 0.1234))

    c = c1 + c2

will create a circuit that performs the Quantum Fourier Transform on four qubits
followed by Rotation-Z gates.


.. _circuit-fusion:

Circuit fusion
""""""""""""""

The gates contained in a circuit can be fused up to two-qubits using the
:meth:`qibo.models.circuit.Circuit.fuse` method. This returns a new circuit
for which the total number of gates is less than the gates in the original
circuit as groups of gates have been fused to a single
:class:`qibo.gates.special.FusedGate` gate. Simulating the new circuit
is equivalent to simulating the original one but in most cases more efficient
since less gates need to be applied to the state vector.

The fusion algorithm works as follows: First all gates in the circuit are
transformed to unmarked :class:`qibo.gates.special.FusedGate`. The gates
are then processed in the order they were added in the circuit. For each gate
we identify the neighbors forth and back in time and attempt to fuse them to
the gate. Two gates can be fused if their total number of target qubits is
smaller than the fusion maximum qubits (specified by the user) and there are
no other gates between acting on the same target qubits. Gates that are fused
to others are marked. The new circuit queue contains the gates that remain
unmarked after the above operations finish.

Gates are processed in the original order given by user. There are no
additional simplifications performed such as commuting gates acting on the same
qubit or canceling gates even when such simplifications are mathematically possible.
The user can specify the maximum number of qubits in a fused gate using
the ``max_qubits`` flag in :meth:`qibo.models.circuit.Circuit.fuse`.

For example the following:

.. testcode::

    from qibo import models, gates

    c = models.Circuit(2)
    c.add([gates.H(0), gates.H(1)])
    c.add(gates.CZ(0, 1))
    c.add([gates.X(0), gates.Y(1)])
    fused_c = c.fuse()

will create a new circuit with a single :class:`qibo.gates.special.FusedGate`
acting on ``(0, 1)``, while the following:

.. testcode::

    from qibo import models, gates

    c = models.Circuit(3)
    c.add([gates.H(0), gates.H(1), gates.H(2)])
    c.add(gates.CZ(0, 1))
    c.add([gates.X(0), gates.Y(1), gates.Z(2)])
    c.add(gates.CNOT(1, 2))
    c.add([gates.H(0), gates.H(1), gates.H(2)])
    fused_c = c.fuse()

will give a circuit with two fused gates, the first of which will act on
``(0, 1)`` corresponding to

.. code-block::  python

    [H(0), H(1), CZ(0, 1), X(0), H(0)]

and the second will act to ``(1, 2)`` corresponding to

.. code-block::  python

    [Y(1), Z(2), CNOT(1, 2), H(1), H(2)]

.. _applicationspecific:

Quantum Fourier Transform (QFT)
"""""""""""""""""""""""""""""""

.. autoclass:: qibo.models.qft.QFT
    :members:
    :member-order: bysource

Variational Quantum Eigensolver (VQE)
"""""""""""""""""""""""""""""""""""""

.. autoclass:: qibo.models.variational.VQE
    :members:
    :member-order: bysource

Adiabatically Assisted Variational Quantum Eigensolver (AAVQE)
""""""""""""""""""""""""""""""""""""""""""""""""""""""""""""""

.. autoclass:: qibo.models.variational.AAVQE
    :members:
    :member-order: bysource

Quantum Approximate Optimization Algorithm (QAOA)
"""""""""""""""""""""""""""""""""""""""""""""""""

.. autoclass:: qibo.models.variational.QAOA
    :members:
    :member-order: bysource

Feedback-based Algorithm for Quantum Optimization (FALQON)
""""""""""""""""""""""""""""""""""""""""""""""""""""""""""

.. autoclass:: qibo.models.variational.FALQON
    :members:
    :member-order: bysource


Style-based Quantum Generative Adversarial Network (style-qGAN)
"""""""""""""""""""""""""""""""""""""""""""""""""""""""""""""""

.. autoclass:: qibo.models.qgan.StyleQGAN
    :members:
    :member-order: bysource


Grover's Algorithm
""""""""""""""""""

.. autoclass:: qibo.models.grover.Grover
    :members:
    :member-order: bysource


Travelling Salesman Problem
"""""""""""""""""""""""""""

.. automodule:: qibo.models.tsp
    :members:
    :member-order: bysource


.. _timeevolution:

Time evolution
^^^^^^^^^^^^^^

State evolution
"""""""""""""""

.. autoclass:: qibo.models.evolution.StateEvolution
    :members:
    :member-order: bysource

Adiabatic evolution
"""""""""""""""""""

.. autoclass:: qibo.models.evolution.AdiabaticEvolution
    :members:
    :member-order: bysource

.. _error-mitigation:

Error Mitigation
^^^^^^^^^^^^^^^^

Qibo allows for mitigating noise in circuits via error mitigation methods.
Unlike error correction, error mitigation does not aim to correct qubit errors,
but rather it provides the means to estimate the noise-free expected value of
an observable measured at the end of a noisy circuit.

Readout Mitigation
""""""""""""""""""

A common kind of error happening in quantum circuits is readout error, i.e. the
error in the measurement of the qubits at the end of the computation.
In Qibo there are currently two methods implemented for mitigating readout errors,
and both can be used as standalone functions or in combination with the other
general mitigation methods by setting the paramter `readout`.


Calibration Matrix
""""""""""""""""""
Given :math:`n` qubits, all the possible :math:`2^n` states are constructed via the
application of the corresponding sequence of :math:`X` gates
:math:`X_0\otimes I_1\otimes\cdot\cdot\cdot\otimes X_{n-1}`.
In the presence of readout errors, we will measure for each state :math:`i` some noisy
frequencies :math:`F_i^{noisy}` different from the ideal ones
:math:`F_i^{ideal}=\delta_{i,j}`.

The effect of the error is modeled by the matrix composed of the noisy frequencies as
columns :math:`M=\big(F_0^{noisy},...,F_{n-1}^{noisy}\big)`. We have indeed that:

.. math::
   F_i^{noisy} = M \cdot F_i^{ideal}

and, therefore, the calibration matrix obtained as :math:`M_{\text{cal}}=M^{-1}`
can be used to recover the noise-free frequencies.

.. autofunction:: qibo.models.error_mitigation.calibration_matrix


.. autofunction:: qibo.models.error_mitigation.apply_readout_mitigation


Randomized
""""""""""
This approach converts the effect of any noise map :math:`A` into a single multiplication
factor for each Pauli observable, that is, diagonalizes the measurement channel.
The multiplication factor :math:`\lambda` can be directly measured even without
the quantum circuit. Dividing the measured value :math:`\langle O\rangle_{noisy}` by these
factor results in the mitigated Pauli expectation value :math:`\langle O\rangle_{ideal}`,

.. math::
   \langle O\rangle_{ideal} = \frac{\langle O\rangle_{noisy}}{\lambda}

.. autofunction:: qibo.models.error_mitigation.apply_randomized_readout_mitigation


Zero Noise Extrapolation (ZNE)
""""""""""""""""""""""""""""""

Given a noisy circuit :math:`C` and an observable :math:`A`,  Zero Noise Extrapolation (ZNE)
consists in running :math:`n+1` versions of the circuit with different noise levels
:math:`\{c_j\}_{j=0..n}` and, for each of them, measuring the expected value of the observable
:math:`E_j=\langle A\rangle_j`.

Then, an estimate for the expected value of the observable in the noise-free condition
is obtained as:

.. math::
   \hat{E} = \sum_{j=0}^n \gamma_jE_j

with :math:`\gamma_j` satisfying:

.. math::
   \sum_{j=0}^n \gamma_j = 1 \qquad \sum_{j=0}^n \gamma_j c_j^k = 0 \quad \text{for}\,\, k=1,..,n

This implementation of ZNE relies on the insertion of gate pairs (that resolve to the
identity in the noise-free case) to realize the different noise levels :math:`\{c_j\}`,
see `He et al <https://journals.aps.org/pra/abstract/10.1103/PhysRevA.102.012426>`_
for more details. Hence, the canonical levels are mapped to the number of inserted pairs
as :math:`c_j\rightarrow 2 c_j + 1`.

.. autofunction:: qibo.models.error_mitigation.ZNE


.. autofunction:: qibo.models.error_mitigation.get_gammas


.. autofunction:: qibo.models.error_mitigation.get_noisy_circuit


Clifford Data Regression (CDR)
""""""""""""""""""""""""""""""

In the Clifford Data Regression (CDR) method, a set of :math:`n` circuits
:math:`S_n=\{C_i\}_{i=1,..,n}` is generated starting from the original circuit
:math:`C_0` by replacing some of the non-Clifford gates with Clifford ones.
Given an observable :math:`A`, all the circuits of :math:`S_n` are both simulated
to obtain the correspondent expected values of :math:`A` in noise-free condition
:math:`\{a_i^{exact}\}_{i=1,..,n}`, and run in noisy conditions to obtain the noisy
expected values :math:`\{a_i^{noisy}\}_{i=1,..,n}`.

Finally a model :math:`f` is trained to minimize the mean squared error:

.. math::
   E = \sum_{i=1}^n \bigg(a_i^{exact}-f(a_i^{noisy})\bigg)^2

and learn the mapping :math:`a^{noisy}\rightarrow a^{exact}`.
The mitigated expected value of :math:`A` at the end of :math:`C_0` is then
obtained simply with :math:`f(a_0^{noisy})`.

In this implementation the initial circuit is expected to be decomposed in the three
Clifford gates :math:`RX(\frac{\pi}{2})`, :math:`CNOT`, :math:`X` and in :math:`RZ(\theta)`
(which is Clifford only for :math:`\theta=\frac{n\pi}{2}`).
By default the set of Clifford gates used for substitution is
:math:`\{RZ(0),RZ(\frac{\pi}{2}),RZ(\pi),RZ(\frac{3}{2}\pi)\}`.
See `Sopena et al <https://arxiv.org/abs/2103.12680>`_ for more details.

.. autofunction:: qibo.models.error_mitigation.CDR


.. autofunction:: qibo.models.error_mitigation.sample_training_circuit


Variable Noise CDR (vnCDR)
""""""""""""""""""""""""""

Variable Noise CDR (vnCDR) is an extension of the CDR method described above that factors
in different noise levels as in ZNE. In detail, the set of circuits
:math:`S_n=\{\mathbf{C}_i\}_{i=1,..,n}` is still generated as in CDR, but for each
:math:`\mathbf{C}_i` we have :math:`k` different versions of it with increased noise
:math:`\mathbf{C}_i=C_i^0,C_i^1,...,C_i^{k-1}`.

Therefore, in this case we have a :math:`k`-dimensional predictor variable
:math:`\mathbf{a}_i^{noisy}=\big(a_i^0, a_i^1,..,a_i^{k-1}\big)^{noisy}` for the same
noise-free targets :math:`a_i^{exact}`, and we want to learn the mapping:

.. math::
   f:\mathbf{a}_i^{noisy}\rightarrow a_i^{exact}

via minimizing the same mean squared error:

.. math::
   E = \sum_{i=1}^n \bigg(a_i^{exact}-f(\mathbf{a}_i^{noisy})\bigg)^2

In particular, the default choice is to take :math:`f(\mathbf{x}):=\Gamma\cdot \mathbf{x}\;`,
with :math:`\Gamma=\text{diag}(\gamma_0,\gamma_1,...,\gamma_{k-1})\;`, that corresponds to the
ZNE calculation for the estimate of the expected value.

Here, as in the implementation of the CDR above, the circuit is supposed to be decomposed in
the set of primitive gates :math:`{RX(\frac{\pi}{2}),CNOT,X,RZ(\theta)}`.
See `Sopena et al <https://arxiv.org/abs/2103.12680>`_ for all the details.

.. autofunction:: qibo.models.error_mitigation.vnCDR


_______________________

.. _Gates:

Gates
-----

All supported gates can be accessed from the ``qibo.gates`` module.
Read below for a complete list of supported gates.

All gates support the ``controlled_by`` method that allows to control
the gate on an arbitrary number of qubits. For example

* ``gates.X(0).controlled_by(1, 2)`` is equivalent to ``gates.TOFFOLI(1, 2, 0)``,
* ``gates.RY(0, np.pi).controlled_by(1, 2, 3)`` applies the Y-rotation to qubit 0 when qubits 1, 2 and 3 are in the ``|111>`` state.
* ``gates.SWAP(0, 1).controlled_by(3, 4)`` swaps qubits 0 and 1 when qubits 3 and 4 are in the ``|11>`` state.

Abstract gate
^^^^^^^^^^^^^

.. autoclass:: qibo.gates.abstract.Gate
    :members:
    :member-order: bysource

Single qubit gates
^^^^^^^^^^^^^^^^^^

Hadamard (H)
""""""""""""

.. autoclass:: qibo.gates.H
   :members:
   :member-order: bysource

Pauli X (X)
"""""""""""

.. autoclass:: qibo.gates.X
   :members:
   :member-order: bysource

Pauli Y (Y)
"""""""""""

.. autoclass:: qibo.gates.Y
    :members:
    :member-order: bysource

Pauli Z (Z)
"""""""""""

.. autoclass:: qibo.gates.Z
    :members:
    :member-order: bysource

S gate (S)
"""""""""""

.. autoclass:: qibo.gates.S
    :members:
    :member-order: bysource

T gate (T)
"""""""""""

.. autoclass:: qibo.gates.T
    :members:
    :member-order: bysource

Identity (I)
""""""""""""

.. autoclass:: qibo.gates.I
    :members:
    :member-order: bysource

Measurement (M)
"""""""""""""""

.. autoclass:: qibo.gates.M
    :members:
    :member-order: bysource

Rotation X-axis (RX)
""""""""""""""""""""

.. autoclass:: qibo.gates.RX
    :members:
    :member-order: bysource

Rotation Y-axis (RY)
""""""""""""""""""""

.. autoclass:: qibo.gates.RY
    :members:
    :member-order: bysource

Rotation Z-axis (RZ)
""""""""""""""""""""

.. autoclass:: qibo.gates.RZ
    :members:
    :member-order: bysource

First general unitary (U1)
""""""""""""""""""""""""""

.. autoclass:: qibo.gates.U1
    :members:
    :member-order: bysource

Second general unitary (U2)
"""""""""""""""""""""""""""

.. autoclass:: qibo.gates.U2
    :members:
    :member-order: bysource

Third general unitary (U3)
""""""""""""""""""""""""""

.. autoclass:: qibo.gates.U3
    :members:
    :member-order: bysource

Two qubit gates
^^^^^^^^^^^^^^^

Controlled-NOT (CNOT)
"""""""""""""""""""""

.. autoclass:: qibo.gates.CNOT
    :members:
    :member-order: bysource

Controlled-phase (CZ)
"""""""""""""""""""""

.. autoclass:: qibo.gates.CZ
    :members:
    :member-order: bysource

Controlled-rotation X-axis (CRX)
""""""""""""""""""""""""""""""""

.. autoclass:: qibo.gates.CRX
    :members:
    :member-order: bysource

Controlled-rotation Y-axis (CRY)
""""""""""""""""""""""""""""""""

.. autoclass:: qibo.gates.CRY
    :members:
    :member-order: bysource

Controlled-rotation Z-axis (CRZ)
""""""""""""""""""""""""""""""""

.. autoclass:: qibo.gates.CRZ
    :members:
    :member-order: bysource

Controlled first general unitary (CU1)
""""""""""""""""""""""""""""""""""""""

.. autoclass:: qibo.gates.CU1
    :members:
    :member-order: bysource

Controlled second general unitary (CU2)
"""""""""""""""""""""""""""""""""""""""

.. autoclass:: qibo.gates.CU2
    :members:
    :member-order: bysource

Controlled third general unitary (CU3)
""""""""""""""""""""""""""""""""""""""

.. autoclass:: qibo.gates.CU3
    :members:
    :member-order: bysource

Swap (SWAP)
"""""""""""

.. autoclass:: qibo.gates.SWAP
    :members:
    :member-order: bysource

iSwap (iSWAP)
"""""""""""""

.. autoclass:: qibo.gates.iSWAP
    :members:
    :member-order: bysource

f-Swap (FSWAP)
""""""""""""""

.. autoclass:: qibo.gates.FSWAP
    :members:
    :member-order: bysource

fSim
""""

.. autoclass:: qibo.gates.fSim
    :members:
    :member-order: bysource

fSim with general rotation
""""""""""""""""""""""""""

.. autoclass:: qibo.gates.GeneralizedfSim
    :members:
    :member-order: bysource

Parametric XX interaction (RXX)
"""""""""""""""""""""""""""""""

.. autoclass:: qibo.gates.RXX
    :members:
    :member-order: bysource

Parametric YY interaction (RYY)
"""""""""""""""""""""""""""""""

.. autoclass:: qibo.gates.RYY
    :members:
    :member-order: bysource

Parametric ZZ interaction (RZZ)
"""""""""""""""""""""""""""""""

.. autoclass:: qibo.gates.RZZ
    :members:
    :member-order: bysource


Special gates
^^^^^^^^^^^^^

Toffoli
"""""""

.. autoclass:: qibo.gates.TOFFOLI
    :members:
    :member-order: bysource

Arbitrary unitary
"""""""""""""""""

.. autoclass:: qibo.gates.Unitary
    :members:
    :member-order: bysource

Callback gate
"""""""""""""

.. autoclass:: qibo.gates.CallbackGate
    :members:
    :member-order: bysource

Fusion gate
"""""""""""

.. autoclass:: qibo.gates.FusedGate
    :members:
    :member-order: bysource

IONQ Native gates
^^^^^^^^^^^^^^^^^

GPI
"""

.. autoclass:: qibo.gates.GPI
    :members:
    :member-order: bysource

GPI2
""""

.. autoclass:: qibo.gates.GPI2
    :members:
    :member-order: bysource

Mølmer–Sørensen (MS)
""""""""""""""""""""

.. autoclass:: qibo.gates.MS
    :members:
    :member-order: bysource


_______________________


.. _Channels:

Channels
--------

Channels are implemented in Qibo as additional gates and can be accessed from
the ``qibo.gates`` module. Channels can be used on density matrices to perform
noisy simulations. Channels that inherit :class:`qibo.gates.UnitaryChannel`
can also be applied to state vectors using sampling and repeated execution.
For more information on the use of channels to simulate noise we refer to
:ref:`How to perform noisy simulation? <noisy-example>`
The following channels are currently implemented:

Kraus channel
^^^^^^^^^^^^^

.. autoclass:: qibo.gates.KrausChannel
    :members:
    :member-order: bysource

Unitary channel
^^^^^^^^^^^^^^^

.. autoclass:: qibo.gates.UnitaryChannel
    :members:
    :member-order: bysource


Pauli noise channel
^^^^^^^^^^^^^^^^^^^

.. autoclass:: qibo.gates.PauliNoiseChannel
    :members:
    :member-order: bysource

Depolarizing channel
^^^^^^^^^^^^^^^^^^^^

.. autoclass:: qibo.gates.DepolarizingChannel
    :members:
    :member-order: bysource

Thermal relaxation channel
^^^^^^^^^^^^^^^^^^^^^^^^^^

.. autoclass:: qibo.gates.ThermalRelaxationChannel
    :members:
    :member-order: bysource

Readout error channel
^^^^^^^^^^^^^^^^^^^^^

.. autoclass:: qibo.gates.ReadoutErrorChannel
    :members:
    :member-order: bysource

Reset channel
^^^^^^^^^^^^^

.. autoclass:: qibo.gates.ResetChannel
    :members:
    :member-order: bysource

_______________________

Noise
-----

In Qibo it is possible to create a custom noise model using the
class :class:`qibo.noise.NoiseModel`. This enables the user to create
circuits where the noise is gate and qubit dependent.

For more information on the use of :class:`qibo.noise.NoiseModel` see
:ref:`How to perform noisy simulation? <noisemodel-example>`

.. autoclass:: qibo.noise.NoiseModel
    :members:
    :member-order: bysource

Quantum errors
^^^^^^^^^^^^^^

The quantum errors available to build a noise model are the following:

.. autoclass:: qibo.noise.KrausError
    :members:
    :member-order: bysource

.. autoclass:: qibo.noise.UnitaryError
    :members:
    :member-order: bysource

.. autoclass:: qibo.noise.PauliError
    :members:
    :member-order: bysource

.. autoclass:: qibo.noise.ThermalRelaxationError
    :members:
    :member-order: bysource

.. autoclass:: qibo.noise.DepolarizingError
    :members:
    :member-order: bysource

.. autoclass:: qibo.noise.ReadoutError
    :members:
    :member-order: bysource

.. autoclass:: qibo.noise.ResetError
    :members:
    :member-order: bysource

.. autoclass:: qibo.noise.CustomError
    :members:
    :member-order: bysource


Realistic noise model
^^^^^^^^^^^^^^^^^^^^^

In Qibo, it is possible to build a realistic noise model of a real quantum computer
by using the :meth:`qibo.noise.NoiseModel.composite()` method.
The noise model is built using a combination of the
:class:`qibo.gates.ThermalRelaxationChannel` and :class:`qibo.gates.DepolarizingChannel`
channels. After each gate of the original circuit, the function applies a depolarizing
and a thermal relaxation channel. At the end of the circuit, if the qubit is measured,
bitflips errors are set. Moreover, the model handles idle qubits by applying a thermal
relaxation channel for the duration of the idle-time.

For more information on the :meth:`qibo.noise.NoiseModel.composite()` method, see the
example on :ref:`Simulating quantum hardware <noise-hardware-example>`.


_______________________

.. _Hamiltonians:

Hamiltonians
------------

The main abstract Hamiltonian object of Qibo is:

.. autoclass:: qibo.hamiltonians.abstract.AbstractHamiltonian
    :members:
    :member-order: bysource


Matrix Hamiltonian
^^^^^^^^^^^^^^^^^^

The first implementation of Hamiltonians uses the full matrix representation
of the Hamiltonian operator in the computational basis. This matrix has size
``(2 ** nqubits, 2 ** nqubits)`` and therefore its construction is feasible
only when number of qubits is small.

Alternatively, the user can construct this Hamiltonian using a sparse matrices.
Sparse matrices from the
`scipy.sparse <https://docs.scipy.org/doc/scipy/reference/sparse.html>`_
module are supported by the numpy and qibojit backends while the
`tf.sparse <https://www.tensorflow.org/api_docs/python/tf/sparse>_` can be
used for tensorflow. Scipy sparse matrices support algebraic
operations (addition, subtraction, scalar multiplication), linear algebra
operations (eigenvalues, eigenvectors, matrix exponentiation) and
multiplication to dense or other sparse matrices. All these properties are
inherited by :class:`qibo.hamiltonians.Hamiltonian` objects created
using sparse matrices. Tensorflow sparse matrices support only multiplication
to dense matrices. Both backends support calculating Hamiltonian expectation
values using a sparse Hamiltonian matrix.

.. autoclass:: qibo.hamiltonians.Hamiltonian
    :members:
    :member-order: bysource
    :noindex:


Symbolic Hamiltonian
^^^^^^^^^^^^^^^^^^^^

Qibo allows the user to define Hamiltonians using ``sympy`` symbols. In this
case the full Hamiltonian matrix is not constructed unless this is required.
This makes the implementation more efficient for larger qubit numbers.
For more information on constructing Hamiltonians using symbols we refer to the
:ref:`How to define custom Hamiltonians using symbols? <symbolicham-example>` example.

.. autoclass:: qibo.hamiltonians.SymbolicHamiltonian
    :members:
    :member-order: bysource
    :noindex:


When a :class:`qibo.hamiltonians.SymbolicHamiltonian` is used for time
evolution then Qibo will automatically perform this evolution using the Trotter
of the evolution operator. This is done by automatically splitting the Hamiltonian
to sums of commuting terms, following the description of Sec. 4.1 of
`arXiv:1901.05824 <https://arxiv.org/abs/1901.05824>`_.
For more information on time evolution we refer to the
:ref:`How to simulate time evolution? <timeevol-example>` example.

In addition to the abstract Hamiltonian models, Qibo provides the following
pre-coded Hamiltonians:


Heisenberg XXZ
^^^^^^^^^^^^^^

.. autoclass:: qibo.hamiltonians.XXZ
    :members:
    :member-order: bysource

Non-interacting Pauli-X
^^^^^^^^^^^^^^^^^^^^^^^

.. autoclass:: qibo.hamiltonians.X
    :members:
    :member-order: bysource

Non-interacting Pauli-Y
^^^^^^^^^^^^^^^^^^^^^^^

.. autoclass:: qibo.hamiltonians.Y
    :members:
    :member-order: bysource

Non-interacting Pauli-Z
^^^^^^^^^^^^^^^^^^^^^^^

.. autoclass:: qibo.hamiltonians.Z
    :members:
    :member-order: bysource

Transverse field Ising model
^^^^^^^^^^^^^^^^^^^^^^^^^^^^

.. autoclass:: qibo.hamiltonians.TFIM
    :members:
    :member-order: bysource

Max Cut
^^^^^^^

.. autoclass:: qibo.hamiltonians.MaxCut
    :members:
    :member-order: bysource


.. note::
    All pre-coded Hamiltonians can be created as
    :class:`qibo.hamiltonians.Hamiltonian` using ``dense=True``
    or :class:`qibo.hamiltonians.SymbolicHamiltonian`
    using the ``dense=False``. In the first case the Hamiltonian is created
    using its full matrix representation of size ``(2 ** n, 2 ** n)``
    where ``n`` is the number of qubits that the Hamiltonian acts on. This
    matrix is used to calculate expectation values by direct matrix multiplication
    to the state and for time evolution by exact exponentiation.
    In contrast, when ``dense=False`` the Hamiltonian contains a more compact
    representation as a sum of local terms. This compact representation can be
    used to calculate expectation values via a sum of the local term expectations
    and time evolution via the Trotter decomposition of the evolution operator.
    This is useful for systems that contain many qubits for which constructing
    the full matrix is intractable.

_______________________


.. _Symbols:

Symbols
-------

Qibo provides a basic set of symbols which inherit the ``sympy.Symbol`` object
and can be used to construct :class:`qibo.hamiltonians.SymbolicHamiltonian`
objects as described in the previous section.

.. autoclass:: qibo.symbols.Symbol
    :members:
    :member-order: bysource

.. autoclass:: qibo.symbols.X
    :members:
    :member-order: bysource

.. autoclass:: qibo.symbols.Y
    :members:
    :member-order: bysource

.. autoclass:: qibo.symbols.Z
    :members:
    :member-order: bysource

_______________________


.. _States:

States
------

Qibo circuits return :class:`qibo.states.CircuitResult` objects
when executed. By default, Qibo works as a wave function simulator in the sense
that propagates the state vector through the circuit applying the
corresponding gates. In this default usage the result of a circuit execution
is the full final state vector which can be accessed via :meth:`qibo.states.CircuitResult.state`.
However, for specific applications it is useful to have measurement samples
from the final wave function, instead of its full vector form.
To that end, :class:`qibo.states.CircuitResult` provides the
:meth:`qibo.states.CircuitResult.samples` and
:meth:`qibo.states.CircuitResult.frequencies` methods.

The state vector (or density matrix) is saved in memory as a tensor supported
by the currently active backend (see :ref:`Backends <Backends>` for more information).
A copy of the state can be created using :meth:`qibo.states.CircuitResult.copy`.
The new state will point to the same tensor in memory as the original one unless
the ``deep=True`` option was used during the ``copy`` call.
Note that the qibojit backend performs in-place updates
state is used as input to a circuit or time evolution. This will modify the
state's tensor and the tensor of all shallow copies and the current state vector
values will be lost. If you intend to keep the current state values,
we recommend creating a deep copy before using it as input to a qibo model.

In order to perform measurements the user has to add the measurement gate
:class:`qibo.gates.M` to the circuit and then execute providing a number
of shots. If this is done, the :class:`qibo.states.CircuitResult`
returned by the circuit will contain the measurement samples.

For more information on measurements we refer to the
:ref:`How to perform measurements? <measurement-examples>` example.

Circuit result
^^^^^^^^^^^^^^

.. autoclass:: qibo.states.CircuitResult
    :members:
    :member-order: bysource


.. _Callbacks:

Callbacks
---------

Callbacks provide a way to calculate quantities on the state vector as it
propagates through the circuit. Example of such quantity is the entanglement
entropy, which is currently the only callback implemented in
:class:`qibo.callbacks.EntanglementEntropy`.
The user can create custom callbacks by inheriting the
:class:`qibo.callbacks.Callback` class. The point each callback is
calculated inside the circuit is defined by adding a :class:`qibo.gates.CallbackGate`.
This can be added similarly to a standard gate and does not affect the state vector.

.. autoclass:: qibo.callbacks.Callback
   :members:
   :member-order: bysource

Entanglement entropy
^^^^^^^^^^^^^^^^^^^^

.. autoclass:: qibo.callbacks.EntanglementEntropy
   :members:
   :member-order: bysource

Norm
^^^^

.. autoclass:: qibo.callbacks.Norm
   :members:
   :member-order: bysource

Overlap
^^^^^^^

.. autoclass:: qibo.callbacks.Overlap
    :members:
    :member-order: bysource

Energy
^^^^^^

.. autoclass:: qibo.callbacks.Energy
    :members:
    :member-order: bysource

Gap
^^^

.. autoclass:: qibo.callbacks.Gap
    :members:
    :member-order: bysource


.. _Solvers:

Solvers
-------

Solvers are used to numerically calculate the time evolution of state vectors.
They perform steps in time by integrating the time-dependent Schrodinger
equation.

.. automodule:: qibo.solvers
   :members:
   :member-order: bysource


.. _Optimizers:

Optimizers
----------

Optimizers are used automatically by the ``minimize`` methods of
:class:`qibo.models.VQE` and :class:`qibo.evolution.AdiabaticEvolution` models.
The user does not have to use any of the optimizer methods included in the
current section, however the required options of each optimization method
can be passed when calling the ``minimize`` method of the respective Qibo
variational model.

.. automodule:: qibo.optimizers
   :members:
   :member-order: bysource
   :exclude-members: ParallelBFGS


.. _Gradients:

Gradients
---------

In the context of optimization, particularly when dealing with Quantum Machine
Learning problems, it is often necessary to calculate the gradients of functions
that are to be minimized (or maximized). Hybrid methods, which are based on the
use of classical techniques for the optimization of quantum computation procedures,
have been presented in the previous section. This approach is very useful in
simulation, but some classical methods cannot be used when using real circuits:
for example, in the context of neural networks, the Back-Propagation algorithm
is used, where it is necessary to know the value of a target function during the
propagation of information within the network. Using a real circuit, we would not
be able to access this information without taking a measurement, causing the state
of the system to collapse and losing the information accumulated up to that moment.
For this reason, in `qibo` we have also implemented methods for calculating the
gradients which can be performed directly on the hardware, such as the
`Parameter Shift Rule`_.

.. automodule:: qibo.derivative
   :members:
   :member-order: bysource

.. _`Parameter Shift Rule`: https://arxiv.org/abs/1811.11184

.. _Quantum Information:

Quantum Information
-------------------

This module provides tools for generation and analysis of quantum (and classical) information.

Basis
^^^^^

Set of functions related to basis and basis transformations.


Pauli basis
"""""""""""

.. autofunction:: qibo.quantum_info.pauli_basis


Computational basis to Pauli basis
""""""""""""""""""""""""""""""""""

.. autofunction:: qibo.quantum_info.comp_basis_to_pauli


Pauli basis to computational basis
""""""""""""""""""""""""""""""""""

.. autofunction:: qibo.quantum_info.pauli_to_comp_basis


Metrics
^^^^^^^

Set of functions that are used to calculate metrics of states, (pseudo-)distance measures
between states, and distance measures between quantum channels.

Purity
""""""

.. autofunction:: qibo.quantum_info.purity


<<<<<<< HEAD
Impurity
""""""""

.. autofunction:: qibo.quantum_info.impurity
=======
Concurrence
"""""""""""

.. autofunction:: qibo.quantum_info.concurrence


Entanglement of formation
"""""""""""""""""""""""""

.. autofunction:: qibo.quantum_info.entanglement_of_formation
>>>>>>> 76caad2a


Entropy
"""""""

.. autofunction:: qibo.quantum_info.entropy

.. note::
    ``validate`` flag allows the user to choose if the function will check if input
    ``state`` is Hermitian or not. Default option is ``validate=False``, i.e. the
    assumption of Hermiticity, because it is faster and, more importantly,
    the functions are intended to be used on Hermitian inputs. When ``validate=True``
    and ``state`` is non-Hermitian, an error will be raised when using `cupy` backend.


Entanglement entropy
""""""""""""""""""""

.. autofunction:: qibo.quantum_info.entanglement_entropy

.. note::
    ``validate`` flag allows the user to choose if the function will check if
    the reduced density matrix resulting from tracing out ``bipartition`` from input
    ``state`` is Hermitian or not. Default option is ``validate=False``, i.e. the
    assumption of Hermiticity, because it is faster and, more importantly,
    the functions are intended to be used on Hermitian inputs. When ``validate=True``
    and the reduced density matrix is non-Hermitian, an error will be raised
    when using `cupy` backend.


Trace distance
""""""""""""""

.. autofunction:: qibo.quantum_info.trace_distance

.. note::
    ``validate`` flag allows the user to choose if the function will check if difference
    between inputs, ``state - target``, is Hermitian or not. Default option is
    ``validate=False``, i.e. the assumption of Hermiticity, because it is faster and,
    more importantly, the functions are intended to be used on Hermitian inputs.
    When ``validate=True`` and ``state - target`` is non-Hermitian, an error will be
    raised when using `cupy` backend.


Hilbert-Schmidt distance
""""""""""""""""""""""""

.. autofunction:: qibo.quantum_info.hilbert_schmidt_distance


Fidelity
""""""""

.. autofunction:: qibo.quantum_info.fidelity


Infidelity
""""""""""

.. autofunction:: qibo.quantum_info.infidelity


Bures angle
"""""""""""

.. autofunction:: qibo.quantum_info.bures_angle


Bures distance
""""""""""""""

.. autofunction:: qibo.quantum_info.bures_distance


Process fidelity
""""""""""""""""

.. autofunction:: qibo.quantum_info.process_fidelity


Process infidelity
""""""""""""""""""

.. autofunction:: qibo.quantum_info.process_infidelity


Average gate fidelity
"""""""""""""""""""""

.. autofunction:: qibo.quantum_info.average_gate_fidelity


Gate error
""""""""""

.. autofunction:: qibo.quantum_info.gate_error


Meyer-Wallach entanglement
""""""""""""""""""""""""""

.. autofunction:: qibo.quantum_info.meyer_wallach_entanglement


Entanglement capability
"""""""""""""""""""""""

.. autofunction:: qibo.quantum_info.entangling_capability


Expressibility of parameterized quantum circuits
""""""""""""""""""""""""""""""""""""""""""""""""

.. autofunction:: qibo.quantum_info.expressibility


Random Ensembles
^^^^^^^^^^^^^^^^

Functions that can generate random quantum objects.


Random Gaussian matrix
""""""""""""""""""""""

.. autofunction:: qibo.quantum_info.random_gaussian_matrix


Random Hermitian matrix
"""""""""""""""""""""""

.. autofunction:: qibo.quantum_info.random_hermitian


Random unitary matrix
"""""""""""""""""""""

.. autofunction:: qibo.quantum_info.random_unitary


Random quantum channel
""""""""""""""""""""""

.. autofunction:: qibo.quantum_info.random_quantum_channel


Random statevector
""""""""""""""""""

.. autofunction:: qibo.quantum_info.random_statevector


Random density matrix
"""""""""""""""""""""

.. autofunction:: qibo.quantum_info.random_density_matrix


Random Clifford
"""""""""""""""

.. autofunction:: qibo.quantum_info.random_clifford


Random Pauli
""""""""""""

.. autofunction:: qibo.quantum_info.random_pauli


Random Pauli Hamiltonian
""""""""""""""""""""""""

.. autofunction:: qibo.quantum_info.random_pauli_hamiltonian


Random stochastic matrix
""""""""""""""""""""""""

.. autofunction:: qibo.quantum_info.random_stochastic_matrix


Superoperator Transformations
^^^^^^^^^^^^^^^^^^^^^^^^^^^^^

Functions used to convert superoperators among their possible representations.
For more in-depth theoretical description of the representations and transformations,
we direct the reader to
`Wood, Biamonte, and Cory, Quant. Inf. Comp. 15, 0579-0811 (2015) <https://arxiv.org/abs/1111.6950>`_.


Vectorization
"""""""""""""

.. autofunction:: qibo.quantum_info.vectorization

.. note::
    Due to ``numpy`` limitations on handling transposition of tensors,
    this function will not work when the number of qubits :math:`n`
    is such that :math:`n > 16`.


Unvectorization
"""""""""""""""

.. autofunction:: qibo.quantum_info.unvectorization

.. note::
    Due to ``numpy`` limitations on handling transposition of tensors,
    this function will not work when the number of qubits :math:`n`
    is such that :math:`n > 16`.


Choi to Liouville
"""""""""""""""""

.. autofunction:: qibo.quantum_info.choi_to_liouville


Choi to Pauli-Liouville
"""""""""""""""""""""""

.. autofunction:: qibo.quantum_info.choi_to_pauli


Choi to Kraus
"""""""""""""

.. autofunction:: qibo.quantum_info.superoperator_transformations.choi_to_kraus

.. note::
    Due to the spectral decomposition subroutine in this function, the resulting Kraus
    operators :math:`\{K_{\alpha}\}_{\alpha}` might contain global phases. That
    implies these operators are not exactly equal to the "true" Kraus operators
    :math:`\{K_{\alpha}^{(\text{ideal})}\}_{\alpha}`. However, since these are
    global phases, the operators' actions are the same, i.e.

    .. math::
        K_{\alpha} \, \rho \, K_{\alpha}^{\dagger} = K_{\alpha}^{\text{(ideal)}} \, \rho \,\,
            (K_{\alpha}^{\text{(ideal)}})^{\dagger} \,\,\,\,\, , \,\, \forall \, \alpha

.. note::
    User can set ``validate_cp=False`` in order to speed up execution by not checking if
    input map ``choi_super_op`` is completely positive (CP) and Hermitian. However, that may
    lead to erroneous outputs if ``choi_super_op`` is not guaranteed to be CP. We advise users
    to either set this flag carefully or leave it in its default setting (``validate_cp=True``).


Choi to Chi-matrix
""""""""""""""""""

.. autofunction:: qibo.quantum_info.choi_to_chi


Kraus to Choi
"""""""""""""

.. autofunction:: qibo.quantum_info.kraus_to_choi


Kraus to Liouville
""""""""""""""""""

.. autofunction:: qibo.quantum_info.kraus_to_liouville


Kraus to Pauli-Liouville
""""""""""""""""""""""""

.. autofunction:: qibo.quantum_info.kraus_to_pauli


Kraus to Chi-matrix
"""""""""""""""""""

.. autofunction:: qibo.quantum_info.kraus_to_chi


Liouville to Choi
"""""""""""""""""

.. autofunction:: qibo.quantum_info.liouville_to_choi


Liouville to Pauli-Liouville
""""""""""""""""""""""""""""

.. autofunction:: qibo.quantum_info.liouville_to_pauli


Liouville to Kraus
""""""""""""""""""

.. autofunction:: qibo.quantum_info.liouville_to_kraus

.. note::
    Due to the spectral decomposition subroutine in this function, the resulting Kraus
    operators :math:`\{K_{\alpha}\}_{\alpha}` might contain global phases. That
    implies these operators are not exactly equal to the "true" Kraus operators
    :math:`\{K_{\alpha}^{(\text{ideal})}\}_{\alpha}`. However, since these are
    global phases, the operators' actions are the same, i.e.

    .. math::
        K_{\alpha} \, \rho \, K_{\alpha}^{\dagger} = K_{\alpha}^{\text{(ideal)}} \, \rho \,\,
            (K_{\alpha}^{\text{(ideal)}})^{\dagger} \,\,\,\,\, , \,\, \forall \, \alpha


Liouville to Chi-matrix
"""""""""""""""""""""""

.. autofunction:: qibo.quantum_info.liouville_to_chi


Pauli-Liouville to Liouville
""""""""""""""""""""""""""""

.. autofunction:: qibo.quantum_info.pauli_to_liouville


Pauli-Liouville to Choi
"""""""""""""""""""""""

.. autofunction:: qibo.quantum_info.pauli_to_choi



Pauli-Liouville to Kraus
""""""""""""""""""""""""

.. autofunction:: qibo.quantum_info.pauli_to_kraus


Pauli-Liouville to Chi-matrix
"""""""""""""""""""""""""""""

.. autofunction:: qibo.quantum_info.pauli_to_chi


Chi-matrix to Choi
""""""""""""""""""

.. autofunction:: qibo.quantum_info.chi_to_choi


Chi-matrix to Liouville
"""""""""""""""""""""""

.. autofunction:: qibo.quantum_info.chi_to_liouville


Chi-matrix to Pauli-Liouville
"""""""""""""""""""""""""""""

.. autofunction:: qibo.quantum_info.chi_to_pauli


Chi-matrix to Kraus
"""""""""""""""""""

.. autofunction:: qibo.quantum_info.chi_to_kraus

.. note::
    Due to the spectral decomposition subroutine in this function, the resulting Kraus
    operators :math:`\{K_{\alpha}\}_{\alpha}` might contain global phases. That
    implies these operators are not exactly equal to the "true" Kraus operators
    :math:`\{K_{\alpha}^{(\text{ideal})}\}_{\alpha}`. However, since these are
    global phases, the operators' actions are the same, i.e.

    .. math::
        K_{\alpha} \, \rho \, K_{\alpha}^{\dagger} = K_{\alpha}^{\text{(ideal)}} \, \rho \,\,
            (K_{\alpha}^{\text{(ideal)}})^{\dagger} \,\,\,\,\, , \,\, \forall \, \alpha

.. note::
    User can set ``validate_cp=False`` in order to speed up execution by not checking if
    the Choi representation obtained from the input ``chi_matrix`` is completely positive
    (CP) and Hermitian. However, that may lead to erroneous outputs if ``choi_super_op``
    is not guaranteed to be CP. We advise users to either set this flag carefully or leave
    it in its default setting (``validate_cp=True``).


Kraus operators as probabilistic sum of unitaries
"""""""""""""""""""""""""""""""""""""""""""""""""

.. autofunction:: qibo.quantum_info.kraus_to_unitaries

.. note::
    It is not guaranteed that a good approximation will be found or that any
    approximation will be found at all. This functions will find good solutions
    for a limited set of operators. We leave to the user to decide how to
    best use this function.

Utility Functions
^^^^^^^^^^^^^^^^^

Functions that can be used to calculate metrics and distance measures
on classical probability arrays.

Hamming weight
""""""""""""""

.. autofunction:: qibo.quantum_info.hamming_weight


Shannon entropy
"""""""""""""""

.. autofunction:: qibo.quantum_info.shannon_entropy


Hellinger distance
""""""""""""""""""

.. autofunction:: qibo.quantum_info.hellinger_distance


Hellinger fidelity
""""""""""""""""""

.. autofunction:: qibo.quantum_info.hellinger_fidelity


Haar integral
"""""""""""""

.. autofunction:: qibo.quantum_info.haar_integral


Parameterized quantum circuit integral
""""""""""""""""""""""""""""""""""""""

.. autofunction:: qibo.quantum_info.pqc_integral


.. _Parallel:

Parallelism
-----------

We provide CPU multi-processing methods for circuit evaluation for multiple
input states and multiple parameters for fixed input state.

When using the methods below the ``processes`` option controls the number of
processes used by the parallel algorithms through the ``multiprocessing``
library. By default ``processes=None``, in this case the total number of logical
cores are used. Make sure to select the appropriate number of processes for your
computer specification, taking in consideration memory and physical cores. In
order to obtain optimal results you can control the number of threads used by
each process with the ``qibo.set_threads`` method. For example, for small-medium
size circuits you may benefit from single thread per process, thus set
``qibo.set_threads(1)`` before running the optimization.

.. automodule:: qibo.parallel
   :members:
   :member-order: bysource
   :exclude-members: ParallelResources

.. _Backends:

Backends
--------

The main calculation engine is defined in the abstract backend object
:class:`qibo.backends.abstract.Backend`. This object defines the methods
required by all Qibo models to perform simulation.

Qibo currently provides two different calculation backends, one based on
numpy and one based on Tensorflow. It is possible to define new backends by
inheriting :class:`qibo.backends.abstract.Backend` and implementing
its abstract methods.

An additional backend is shipped as the separate library qibojit.
This backend is supplemented by custom operators defined under which can be
used to efficiently apply gates to state vectors or density matrices.

We refer to :ref:`Packages <packages>` section for a complete list of the
available computation backends and instructions on how to install each of
these libraries on top of qibo.

Custom operators are much faster than implementations based on numpy or Tensorflow
primitives, such as ``einsum``, but do not support some features, such as
automatic differentiation for backpropagation of variational circuits which is
only supported by the native ``tensorflow`` backend.

The user can switch backends using

.. code-block::  python

    import qibo
    qibo.set_backend("qibojit")
    qibo.set_backend("numpy")

before creating any circuits or gates. The default backend is the first available
from ``qibojit``, ``tensorflow``, ``numpy``.

Some backends support different platforms. For example, the qibojit backend
provides two platforms (``cupy`` and ``cuquantum``) when used on GPU.
The active platform can be switched using

.. code-block::  python

    import qibo
    qibo.set_backend("qibojit", platform="cuquantum")
    qibo.set_backend("qibojit", platform="cupy")

The default backend order is qibojit (if available), tensorflow (if available),
numpy. The default backend can be changed using the ``QIBO_BACKEND`` environment
variable.

.. autoclass:: qibo.backends.abstract.Backend
    :members:
    :member-order: bysource<|MERGE_RESOLUTION|>--- conflicted
+++ resolved
@@ -1157,12 +1157,12 @@
 .. autofunction:: qibo.quantum_info.purity
 
 
-<<<<<<< HEAD
 Impurity
 """"""""
 
 .. autofunction:: qibo.quantum_info.impurity
-=======
+
+
 Concurrence
 """""""""""
 
@@ -1173,7 +1173,6 @@
 """""""""""""""""""""""""
 
 .. autofunction:: qibo.quantum_info.entanglement_of_formation
->>>>>>> 76caad2a
 
 
 Entropy
