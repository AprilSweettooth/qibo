--- conflicted
+++ resolved
@@ -53,11 +53,7 @@
 dill = "^0.3.6"
 pytest-cov = "^4.0.0"
 pylint = "^2.16.2"
-<<<<<<< HEAD
-qibojit = {git = "https://github.com/qiboteam/qibojit.git"}
-=======
 qibojit = { git = "https://github.com/qiboteam/qibojit.git" }
->>>>>>> b9850e9c
 tensorflow = { version = "^2.11.0", markers = "sys_platform == 'linux' or sys_platform == 'darwin'" }
 tensorflow-intel = { version = "^2.11.0", markers = "sys_platform == 'win32'" }
 
