[build-system]
requires = ["poetry-core>=1.0.0"]
build-backend = "poetry.core.masonry.api"

[tool.poetry]
name = "qibo"
version = "0.2.7"
description = "A framework for quantum computing with hardware acceleration."
authors = ["The Qibo team"]
license = "Apache License 2.0"
readme = "README.md"
homepage = "https://qibo.science/"
repository = "https://github.com/qiboteam/qibo/"
documentation = "https://qibo.science/docs/qibo/stable"
keywords = []
classifiers = [
  "Programming Language :: Python :: 3",
  "Topic :: Scientific/Engineering :: Physics",
]
packages = [{ include = "qibo", from = "src" }]
include = ["*.out", "*.yml"]

[tool.poetry.dependencies]
python = ">=3.9,<3.12"
scipy = "^1.10.1"
sympy = "^1.11.1"
cma = "^3.3.0"
joblib = "^1.2.0"
hyperopt = "^0.2.7"
tabulate = "^0.9.0"
<<<<<<< HEAD
numpy = "^1.26.4"
networkx = "^3.2.1"
cvxpy = {version = "^1.4.2", optional = true}
tensorflow = { version = "^2.14.1", markers = "sys_platform == 'linux' or sys_platform == 'darwin'", optional = true}
=======
openqasm3 = { version = ">=0.5.0", extras = ["parser"] }
numpy = "^1.26.4"
networkx = "^3.2.1"
cvxpy = { version = "^1.4.2", optional = true }
tensorflow = { version = "^2.14.1,<2.16", markers = "sys_platform == 'linux' or sys_platform == 'darwin'", optional = true }
torch = { version = "^2.1.1", optional = true }
>>>>>>> 46c10ca8

[tool.poetry.group.dev]
optional = true

[tool.poetry.group.dev.dependencies]
pdbpp = "^0.10.3"
ipython = "^8.12.0"

[tool.poetry.group.docs]
optional = true

[tool.poetry.group.docs.dependencies]
sphinx = "^6.1.3"
furo = "^2022.12.7"
recommonmark = "^0.7.1"
sphinxcontrib-bibtex = "^2.5.0"
sphinx-markdown-tables = "^0.0.17"
sphinx-copybutton = "^0.5.2"
nbsphinx = "^0.8.12"
ipython = "^8.10.0"

[tool.poetry.group.tests]
optional = true

[tool.poetry.group.tests.dependencies]
pytest = "^7.2.1"
cirq = "^1.1.0"
cvxpy = "^1.3.1"
ply = "^3.11"
scikit-learn = "^1.2.1"
pytest-cov = "^4.0.0"
pylint = "^3.0.3"
matplotlib = "^3.7.0"
tensorflow = { version = "^2.14.1,<2.16", markers = "sys_platform == 'linux'" }
torch = "^2.1.1"
qibojit = { git = "https://github.com/qiboteam/qibojit.git" }
qibotn = { git = "https://github.com/qiboteam/qibotn.git" }
stim = "^1.12.0"

[tool.poe.tasks]
test = "pytest"
lint = "pylint src --errors-only"
lint-warnings = "pylint src --exit-zero"
docs = "make -C doc html"
docs-clean = "make -C doc clean"
test-docs = "make -C doc doctest"

[tool.poetry.group.cuda11]
optional = true

[tool.poetry.group.cuda11.dependencies]
cupy-cuda11x = "^12.0.0"
cuquantum-python-cu11 = "^23.3.0"
qibojit = { git = "https://github.com/qiboteam/qibojit.git" }
qibotn = { git = "https://github.com/qiboteam/qibotn.git" }

[tool.poetry.group.cuda12]
optional = true

[tool.poetry.group.cuda12.dependencies]
cupy-cuda12x = "^12.0.0"
cuquantum-python-cu12 = "^23.3.0"
qibojit = { git = "https://github.com/qiboteam/qibojit.git" }
qibotn = { git = "https://github.com/qiboteam/qibotn.git" }

[tool.poetry.extras]
tensorflow = ["tensorflow"]
torch = ["torch"]
qinfo = ["cvxpy", "stim"]

[tool.pylint.reports]
output-format = "colorized"

[tool.coverage.run]
omit = ["src/qibo/noise_model.py"]

[tool.pytest.ini_options]
testpaths = ['tests/']
filterwarnings = ['ignore::RuntimeWarning']
addopts = [
  '--cov=qibo',
  '--cov-append',
  '--cov-report=xml',
  '--cov-report=html',
  '--durations=60',
]<|MERGE_RESOLUTION|>--- conflicted
+++ resolved
@@ -28,19 +28,12 @@
 joblib = "^1.2.0"
 hyperopt = "^0.2.7"
 tabulate = "^0.9.0"
-<<<<<<< HEAD
-numpy = "^1.26.4"
-networkx = "^3.2.1"
-cvxpy = {version = "^1.4.2", optional = true}
-tensorflow = { version = "^2.14.1", markers = "sys_platform == 'linux' or sys_platform == 'darwin'", optional = true}
-=======
 openqasm3 = { version = ">=0.5.0", extras = ["parser"] }
 numpy = "^1.26.4"
 networkx = "^3.2.1"
 cvxpy = { version = "^1.4.2", optional = true }
 tensorflow = { version = "^2.14.1,<2.16", markers = "sys_platform == 'linux' or sys_platform == 'darwin'", optional = true }
 torch = { version = "^2.1.1", optional = true }
->>>>>>> 46c10ca8
 
 [tool.poetry.group.dev]
 optional = true
